--- conflicted
+++ resolved
@@ -13,26 +13,19 @@
 # This script is used to validate metadata in the awsdocs/aws-doc-sdk-examples/ repository on Github.
 # 
 
-<<<<<<< HEAD
-def checkFile(directory, filePattern, warn, quiet):
-=======
 import os, fnmatch, sys
 
 def checkFile(directory, filePattern, warn, quiet, doNotScanFiles):
->>>>>>> 743c947f
     filecount = 0;
     for path, dirs, files in os.walk(os.path.abspath(directory)):        
         for filename in fnmatch.filter(files, filePattern):
             # Ignore this file
             if filename == sys.argv[0]:
                 continue
-<<<<<<< HEAD
-=======
             if filename in doNotScanFiles:
                 if quiet == False:
                     print("\nFile: " + filepath + ' is skipped')
                 continue
->>>>>>> 743c947f
             wordcount = 0;
             filecount += 1
             errors = []
@@ -84,31 +77,6 @@
     #print (words)
     snippetStart = 'snippet-start:['
     snippetEnd = 'snippet-end:['
-<<<<<<< HEAD
-    if any(snippetStart in word for word in words) :
-        matching = [s for s in words if snippetStart in s]
-        Endmatching = [s for s in words if snippetEnd in s]
-        #print(matching)
-        snippettags = []
-        for string in Endmatching: 
-            snippettags += string.split(snippetEnd)
-        if '//' in snippettags: snippettags.remove('//')
-        if '#' in snippettags: snippettags.remove('#')
-        #print(snippettags)
-        #print(Endmatching)
-        for string in matching:
-            match = False
-            for end in snippettags:
-                if string.endswith(end):
-                    match = True
-                    #return "True: "+ string + " has matching end tag." )                
-            if match == False:
-                print("ERROR -- Found in " + filelocation)
-                sys.exit("ERROR -- " + string + "'s matching end tag not found.")                
-    else:
-        #return "WARNING -- Snippet Start not detected"
-        return False
-=======
     snippetTags = set()
     for s in words:
         if snippetStart in s:
@@ -129,7 +97,6 @@
         
                    
 
->>>>>>> 743c947f
 
 def snippetAuthorCheck(words, warn):
     author = 'sourceauthor:['
@@ -235,35 +202,6 @@
 quiet = False;
 
 i = 0;
-<<<<<<< HEAD
-
-while i < len(sys.argv):
-    if sys.argv[i] == "-w":
-        warn = False
-    elif sys.argv[i] == "-q":
-        quiet = True
-    i += 1
-
-print ('----------\n\nRun Tests\n')
-print ('----------\n\nC++ Code Examples(*.cpp)\n')
-checkFile( './', '*.cpp', warn, quiet)
-print ('----------\n\nC# Code Examples (*.cs)\n')
-checkFile( './', '*.cs', warn, quiet)
-print ('----------\n\nGo Code Examples (*.go)\n')
-checkFile( './', '*.go', warn, quiet)
-print ('----------\n\nJava Code Examples (*.java)\n')
-checkFile( './', '*.java', warn, quiet)
-print ('----------\n\nJavaScript Code Examples (*.js)\n')
-checkFile( './', '*.js', warn, quiet)
-print ('----------\n\nPHP Code Examples (*.php)\n')
-checkFile( './', '*.php', warn, quiet)
-print ('----------\n\nPython Code Examples (*.py)\n')
-checkFile( './', '*.py', warn, quiet)
-print ('----------\n\nRuby Code Examples (*.rb)\n')
-checkFile( './', '*.rb', warn, quiet)
-print ('----------\n\nTypeScript Code Examples (*.ts)\n')
-checkFile( './', '*.ts', warn, quiet)
-=======
 
 while i < len(sys.argv):
     if sys.argv[i] == "-w":
@@ -297,5 +235,4 @@
 print ('----------\n\nRuby Code Examples (*.rb)\n')
 checkFile( './', '*.rb', warn, quiet, {})
 print ('----------\n\nTypeScript Code Examples (*.ts)\n')
-checkFile( './', '*.ts', warn, quiet, {})
->>>>>>> 743c947f
+checkFile( './', '*.ts', warn, quiet, {})