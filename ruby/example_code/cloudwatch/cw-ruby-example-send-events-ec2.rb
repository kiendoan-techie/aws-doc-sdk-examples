--- conflicted
+++ resolved
@@ -1,4 +1,3 @@
-<<<<<<< HEAD
 # Copyright Amazon.com, Inc. or its affiliates. All Rights Reserved.
 # SPDX-License-Identifier: Apache-2.0
 
@@ -870,858 +869,4 @@
 end
 
 run_me if $PROGRAM_NAME == __FILE__
-# snippet-end:[cloudwatch.cross-service.Ruby.displayReminder]
-=======
-# Copyright Amazon.com, Inc. or its affiliates. All Rights Reserved.
-# SPDX-License-Identifier: Apache-2.0
-
-# The following code example shows how to create and trigger a rule in
-# Amazon CloudWatch Events. This rule sends a notification to the specified
-# topic in Amazon Simple Notification Service (Amazon SNS) whenever an
-# available instance in Amazon Elastic Compute Cloud (Amazon EC2) changes
-# to a running state. Also, related event information is logged to a log group
-# in Amazon CloudWatch Logs.
-#
-# This code example works with the following AWS resources through the
-# following functions:
-#
-# - A rule in Amazon CloudWatch Events. See the rule_exists?, rule_found?,
-#   create_rule, and display_rule_activity functions.
-# - A role in AWS Identity and Access Management (IAM) to allow the rule
-#   to work with Amazon CloudWatch Events. See role_exists?, role_found?,
-#   and create_role.
-# - An Amazon EC2 instance, which triggers the rule whenever it is restarted.
-#   See instance_restarted?.
-# - A topic and topic subscription in Amazon SNS for the rule to send event
-#   notifications to. See topic_exists?, topic_found?, and create_topic.
-# - A log group in Amazon CloudWatch Logs to capture related event information.
-#   See log_group_exists?, log_group_created?, log_event, and display_log_data.
-#
-# This code example requires the following AWS resources to exist in advance:
-#
-# - An Amazon EC2 instance to restart, which triggers the rule.
-#
-# The run_me function toward the end of this code example calls the
-# preceding functions in the correct order.
-
-require 'aws-sdk-sns'
-require 'aws-sdk-iam'
-require 'aws-sdk-cloudwatchevents'
-require 'aws-sdk-ec2'
-require 'aws-sdk-cloudwatch'
-require 'aws-sdk-cloudwatchlogs'
-require 'securerandom'
-
-# Checks whether the specified Amazon Simple Notification Service
-# (Amazon SNS) topic exists among those provided to this function.
-# This is a helper function that is called by the topic_exists? function.
-#
-# @param topics [Array] An array of Aws::SNS::Types::Topic objects.
-# @param topic_arn [String] The Amazon Resource Name (ARN) of the
-#   topic to find.
-# @return [Boolean] true if the topic ARN was found; otherwise, false.
-# @example
-#   sns_client = Aws::SNS::Client.new(region: 'us-east-1')
-#   response = sns_client.list_topics
-#   if topic_found?(
-#     response.topics,
-#     'arn:aws:sns:us-east-1:111111111111:aws-doc-sdk-examples-topic'
-#   )
-#     puts 'Topic found.'
-#   end
-def topic_found?(topics, topic_arn)
-  topics.each do |topic|
-    return true if topic.topic_arn == topic_arn
-  end
-  return false
-end
-
-# Checks whether the specified topic exists among those available to the
-# caller in Amazon Simple Notification Service (Amazon SNS).
-#
-# @param sns_client [Aws::SNS::Client] An initialized Amazon SNS client.
-# @param topic_arn [String] The Amazon Resource Name (ARN) of the
-#   topic to find.
-# @return [Boolean] true if the topic ARN was found; otherwise, false.
-# @example
-#   exit 1 unless topic_exists?(
-#     Aws::SNS::Client.new(region: 'us-east-1'),
-#     'arn:aws:sns:us-east-1:111111111111:aws-doc-sdk-examples-topic'
-#   )
-def topic_exists?(sns_client, topic_arn)
-  puts "Searching for topic with ARN '#{topic_arn}'..."
-  response = sns_client.list_topics
-  if response.topics.count.positive?
-    if topic_found?(response.topics, topic_arn)
-      puts 'Topic found.'
-      return true
-    end
-    while response.next_page? do
-      response = response.next_page
-      if response.topics.count.positive?
-        if topic_found?(response.topics, topic_arn)
-          puts 'Topic found.'
-          return true
-        end
-      end
-    end
-  end
-  puts 'Topic not found.'
-  return false
-rescue StandardError => e
-  puts "Topic not found: #{e.message}"
-  return false
-end
-
-# Creates a topic in Amazon Simple Notification Service (Amazon SNS)
-# and then subscribes an email address to receive notifications to that topic.
-#
-# @param sns_client [Aws::SNS::Client] An initialized Amazon SNS client.
-# @param topic_name [String] The name of the topic to create.
-# @param email_address [String] The email address of the recipient to notify.
-# @return [String] The Amazon Resource Name (ARN) of the topic that
-#   was created.
-# @example
-#   puts create_topic(
-#     Aws::SNS::Client.new(region: 'us-east-1'),
-#     'aws-doc-sdk-examples-topic',
-#     'mary@example.com'
-#   )
-def create_topic(sns_client, topic_name, email_address)
-  puts "Creating the topic named '#{topic_name}'..."
-  topic_response = sns_client.create_topic(name: topic_name)
-  puts "Topic created with ARN '#{topic_response.topic_arn}'."
-  subscription_response = sns_client.subscribe(
-    topic_arn: topic_response.topic_arn,
-    protocol: 'email',
-    endpoint: email_address,
-    return_subscription_arn: true
-  )
-  puts 'Subscription created with ARN ' \
-    "'#{subscription_response.subscription_arn}'. Have the owner of the " \
-    "email address '#{email_address}' check their inbox in a few minutes " \
-    'and confirm the subscription to start receiving notification emails.'
-  return topic_response.topic_arn
-rescue StandardError => e
-  puts "Error creating or subscribing to topic: #{e.message}"
-  return 'Error'
-end
-
-# Checks whether the specified AWS Identity and Access Management (IAM)
-# role exists among those provided to this function.
-# This is a helper function that is called by the role_exists? function.
-#
-# @param roles [Array] An array of Aws::IAM::Role objects.
-# @param role_arn [String] The Amazon Resource Name (ARN) of the
-#   role to find.
-# @return [Boolean] true if the role ARN was found; otherwise, false.
-# @example
-#   iam_client = Aws::IAM::Client.new(region: 'us-east-1')
-#   response = iam_client.list_roles
-#   if role_found?(
-#     response.roles,
-#     'arn:aws:iam::111111111111:role/aws-doc-sdk-examples-ec2-state-change'
-#   )
-#     puts 'Role found.'
-#   end
-def role_found?(roles, role_arn)
-  roles.each do |role|
-    return true if role.arn == role_arn
-  end
-  return false
-end
-
-# Checks whether the specified role exists among those available to the
-# caller in AWS Identity and Access Management (IAM).
-#
-# @param iam_client [Aws::IAM::Client] An initialized IAM client.
-# @param role_arn [String] The Amazon Resource Name (ARN) of the
-#   role to find.
-# @return [Boolean] true if the role ARN was found; otherwise, false.
-# @example
-#   exit 1 unless role_exists?(
-#     Aws::IAM::Client.new(region: 'us-east-1'),
-#     'arn:aws:iam::111111111111:role/aws-doc-sdk-examples-ec2-state-change'
-#   )
-def role_exists?(iam_client, role_arn)
-  puts "Searching for role with ARN '#{role_arn}'..."
-  response = iam_client.list_roles
-  if response.roles.count.positive?
-    if role_found?(response.roles, role_arn)
-      puts 'Role found.'
-      return true
-    end
-    while response.next_page? do
-      response = response.next_page
-      if response.roles.count.positive?
-        if role_found?(response.roles, role_arn)
-          puts 'Role found.'
-          return true
-        end
-      end
-    end
-  end
-  puts 'Role not found.'
-  return false
-rescue StandardError => e
-  puts "Role not found: #{e.message}"
-  return false
-end
-
-# Creates a role in AWS Identity and Access Management (IAM).
-# This role is used by a rule in Amazon CloudWatch Events to allow
-# that rule to operate within the caller's account.
-# This role is designed to be used specifically by this code example.
-#
-# @param iam_client [Aws::IAM::Client] An initialized IAM client.
-# @param role_name [String] The name of the role to create.
-# @return [String] The Amazon Resource Name (ARN) of the role that
-#   was created.
-# @example
-#   puts create_role(
-#     Aws::IAM::Client.new(region: 'us-east-1'),
-#     'aws-doc-sdk-examples-ec2-state-change'
-#   )
-def create_role(iam_client, role_name)
-  puts "Creating the role named '#{role_name}'..."
-  response = iam_client.create_role(
-    assume_role_policy_document: {
-      'Version': '2012-10-17',
-      'Statement': [
-        {
-          'Sid': '',
-          'Effect': 'Allow',
-          'Principal': {
-            'Service': 'events.amazonaws.com'
-          },
-          'Action': 'sts:AssumeRole'
-        }
-      ]
-    }.to_json,
-    path: '/',
-    role_name: role_name
-  )
-  puts "Role created with ARN '#{response.role.arn}'."
-  puts 'Adding access policy to role...'
-  iam_client.put_role_policy(
-    policy_document: {
-      'Version': '2012-10-17',
-      'Statement': [
-        {
-          'Sid': 'CloudWatchEventsFullAccess',
-          'Effect': 'Allow',
-          'Resource': '*',
-          'Action': 'events:*'
-        },
-        {
-          'Sid': 'IAMPassRoleForCloudWatchEvents',
-          'Effect': 'Allow',
-          'Resource': 'arn:aws:iam::*:role/AWS_Events_Invoke_Targets',
-          'Action': 'iam:PassRole'
-        }
-      ]
-    }.to_json,
-    policy_name: 'CloudWatchEventsPolicy',
-    role_name: role_name
-  )
-  puts 'Access policy added to role.'
-  return response.role.arn
-rescue StandardError => e
-  puts "Error creating role or adding policy to it: #{e.message}"
-  puts 'If the role was created, you must add the access policy ' \
-    'to the role yourself, or delete the role yourself and try again.'
-  return 'Error'
-end
-
-# Checks whether the specified AWS CloudWatch Events rule exists among
-# those provided to this function.
-# This is a helper function that is called by the rule_exists? function.
-#
-# @param rules [Array] An array of Aws::CloudWatchEvents::Types::Rule objects.
-# @param rule_arn [String] The name of the rule to find.
-# @return [Boolean] true if the name of the rule was found; otherwise, false.
-# @example
-#   cloudwatchevents_client = Aws::CloudWatch::Client.new(region: 'us-east-1')
-#   response = cloudwatchevents_client.list_rules
-#   if rule_found?(response.rules, 'aws-doc-sdk-examples-ec2-state-change')
-#     puts 'Rule found.'
-#   end
-def rule_found?(rules, rule_name)
-  rules.each do |rule|
-    return true if rule.name == rule_name
-  end
-  return false
-end
-
-# Checks whether the specified rule exists among those available to the
-# caller in AWS CloudWatch Events.
-#
-# @param cloudwatchevents_client [Aws::CloudWatchEvents::Client]
-#   An initialized AWS CloudWatch Events client.
-# @param rule_name [String] The name of the rule to find.
-# @return [Boolean] true if the rule name was found; otherwise, false.
-# @example
-#   exit 1 unless rule_exists?(
-#     Aws::CloudWatch::Client.new(region: 'us-east-1')
-#     'aws-doc-sdk-examples-ec2-state-change'
-#   )
-def rule_exists?(cloudwatchevents_client, rule_name)
-  puts "Searching for rule with name '#{rule_name}'..."
-  response = cloudwatchevents_client.list_rules
-  if response.rules.count.positive?
-    if rule_found?(response.rules, rule_name)
-      puts 'Rule found.'
-      return true
-    end
-    while response.next_page? do
-      response = response.next_page
-      if response.rules.count.positive?
-        if rule_found?(response.rules, rule_name)
-          puts 'Rule found.'
-          return true
-        end
-      end
-    end
-  end
-  puts 'Rule not found.'
-  return false
-rescue StandardError => e
-  puts "Rule not found: #{e.message}"
-  return false
-end
-
-# Creates a rule in AWS CloudWatch Events.
-# This rule is triggered whenever an available instance in
-# Amazon Elastic Compute Cloud (Amazon EC2) changes to the specified state.
-# This rule is designed to be used specifically by this code example.
-#
-# Prerequisites:
-#
-# - A role in AWS Identity and Access Management (IAM) that is designed
-#   to be used specifically by this code example.
-# - A topic in Amazon Simple Notification Service (Amazon SNS).
-#
-# @param cloudwatchevents_client [Aws::CloudWatchEvents::Client]
-#   An initialized AWS CloudWatch Events client.
-# @param rule_name [String] The name of the rule to create.
-# @param rule_description [String] Some description for this rule.
-# @param instance_state [String] The state that available instances in
-#   Amazon Elastic Compute Cloud (Amazon EC2) must change to, to
-#   trigger this rule.
-# @param role_arn [String] The Amazon Resource Name (ARN) of the IAM role.
-# @param target_id [String] Some identifying string for the rule's target.
-# @param topic_arn [String] The ARN of the Amazon SNS topic.
-# @return [Boolean] true if the rule was created; otherwise, false.
-# @example
-#   exit 1 unless rule_created?(
-#     Aws::CloudWatch::Client.new(region: 'us-east-1'),
-#     'aws-doc-sdk-examples-ec2-state-change',
-#     'Triggers when any available EC2 instance starts.',
-#     'running',
-#     'arn:aws:iam::111111111111:role/aws-doc-sdk-examples-ec2-state-change',
-#     'sns-topic',
-#     'arn:aws:sns:us-east-1:111111111111:aws-doc-sdk-examples-topic'
-#   )
-def rule_created?(
-  cloudwatchevents_client,
-  rule_name,
-  rule_description,
-  instance_state,
-  role_arn,
-  target_id,
-  topic_arn
-)
-  puts "Creating rule with name '#{rule_name}'..."
-  put_rule_response = cloudwatchevents_client.put_rule(
-    name: rule_name,
-    description: rule_description,
-    event_pattern: {
-      'source': [
-        'aws.ec2'
-      ],
-      'detail-type': [
-        'EC2 Instance State-change Notification'
-      ],
-      'detail': {
-        'state': [
-          instance_state
-        ]
-      }
-    }.to_json,
-    state: 'ENABLED',
-    role_arn: role_arn
-  )
-  puts "Rule created with ARN '#{put_rule_response.rule_arn}'."
-
-  put_targets_response = cloudwatchevents_client.put_targets(
-    rule: rule_name,
-    targets: [
-      {
-        id: target_id,
-        arn: topic_arn
-      }
-    ]
-  )
-  if put_targets_response.key?(:failed_entry_count) &&
-      put_targets_response.failed_entry_count > 0
-    puts 'Error(s) adding target to rule:'
-    put_targets_response.failed_entries.each do |failure|
-      puts failure.error_message
-    end
-    return false
-  else
-    return true
-  end
-rescue StandardError => e
-  puts "Error creating rule or adding target to rule: #{e.message}"
-  puts 'If the rule was created, you must add the target ' \
-    'to the rule yourself, or delete the rule yourself and try again.'
-  return false
-end
-
-# Checks to see whether the specified log group exists among those available
-# to the caller in Amazon CloudWatch Logs.
-#
-# @param cloudwatchlogs_client [Aws::CloudWatchLogs::Client] An initialized
-#   Amazon CloudWatch Logs client.
-# @param log_group_name [String] The name of the log group to find.
-# @return [Boolean] true if the log group name was found; otherwise, false.
-# @example
-#   exit 1 unless log_group_exists?(
-#     Aws::CloudWatchLogs::Client.new(region: 'us-east-1'),
-#     'aws-doc-sdk-examples-cloudwatch-log'
-#   )
-def log_group_exists?(cloudwatchlogs_client, log_group_name)
-  puts "Searching for log group with name '#{log_group_name}'..."
-  response = cloudwatchlogs_client.describe_log_groups(
-    log_group_name_prefix: log_group_name
-  )
-  if response.log_groups.count.positive?
-    response.log_groups.each do |log_group|
-      if log_group.log_group_name == log_group_name
-        puts 'Log group found.'
-        return true
-      end
-    end
-  end
-  puts 'Log group not found.'
-  return false
-rescue StandardError => e
-  puts "Log group not found: #{e.message}"
-  return false
-end
-
-# Creates a log group in Amazon CloudWatch Logs.
-#
-# @param cloudwatchlogs_client [Aws::CloudWatchLogs::Client] An initialized
-#   Amazon CloudWatch Logs client.
-# @param log_group_name [String] The name of the log group to create.
-# @return [Boolean] true if the log group name was created; otherwise, false.
-# @example
-#   exit 1 unless log_group_created?(
-#     Aws::CloudWatchLogs::Client.new(region: 'us-east-1'),
-#     'aws-doc-sdk-examples-cloudwatch-log'
-#   )
-def log_group_created?(cloudwatchlogs_client, log_group_name)
-  puts "Attempting to create log group with the name '#{log_group_name}'..."
-  cloudwatchlogs_client.create_log_group(log_group_name: log_group_name)
-  puts 'Log group created.'
-  return true
-rescue StandardError => e
-  puts "Error creating log group: #{e.message}"
-  return false
-end
-
-# Writes an event to a log stream in Amazon CloudWatch Logs.
-#
-# Prerequisites:
-#
-# - A log group in Amazon CloudWatch Logs.
-# - A log stream within the log group.
-#
-# @param cloudwatchlogs_client [Aws::CloudWatchLogs::Client] An initialized
-#   Amazon CloudWatch Logs client.
-# @param log_group_name [String] The name of the log group.
-# @param log_stream_name [String] The name of the log stream within
-#   the log group.
-# @param message [String] The message to write to the log stream.
-# @param sequence_token [String] If available, the sequence token from the
-#   message that was written immediately before this message. This sequence
-#   token is returned by Amazon CloudWatch Logs whenever you programmatically
-#   write a message to the log stream.
-# @return [String] The sequence token that is returned by
-#   Amazon CloudWatch Logs after successfully writing the message to the
-#   log stream.
-# @example
-#   puts log_event(
-#     Aws::EC2::Client.new(region: 'us-east-1'),
-#     'aws-doc-sdk-examples-cloudwatch-log'
-#     '2020/11/19/53f985be-199f-408e-9a45-fc242df41fEX',
-#     "Instance 'i-033c48ef067af3dEX' restarted.",
-#     '495426724868310740095796045676567882148068632824696073EX'
-#   )
-def log_event(
-  cloudwatchlogs_client,
-  log_group_name,
-  log_stream_name,
-  message,
-  sequence_token
-)
-  puts "Attempting to log '#{message}' to log stream '#{log_stream_name}'..."
-  event = {
-    log_group_name: log_group_name,
-    log_stream_name: log_stream_name,
-    log_events: [
-      {
-        timestamp: (Time.now.utc.to_f.round(3) * 1_000).to_i,
-        message: message
-      }
-    ]
-  }
-  unless sequence_token.empty?
-    event[:sequence_token] = sequence_token
-  end
-
-  response = cloudwatchlogs_client.put_log_events(event)
-  puts 'Message logged.'
-  return response.next_sequence_token
-rescue StandardError => e
-  puts "Message not logged: #{e.message}"
-end
-
-# Restarts an Amazon Elastic Compute Cloud (Amazon EC2) instance
-# and adds information about the related activity to a log stream
-# in Amazon CloudWatch Logs.
-#
-# Prerequisites:
-#
-# - The Amazon EC2 instance to restart.
-# - The log group in Amazon CloudWatch Logs to add related activity
-#   information to.
-#
-# @param ec2_client [Aws::EC2::Client] An initialized Amazon EC2 client.
-# @param cloudwatchlogs_client [Aws::CloudWatchLogs::Client]
-#   An initialized Amazon CloudWatch Logs client.
-# @param instance_id [String] The ID of the instance.
-# @param log_group_name [String] The name of the log group.
-# @return [Boolean] true if the instance was restarted and the information
-#   was written to the log stream; otherwise, false.
-# @example
-#   exit 1 unless instance_restarted?(
-#     Aws::EC2::Client.new(region: 'us-east-1'),
-#     Aws::CloudWatchLogs::Client.new(region: 'us-east-1'),
-#     'i-033c48ef067af3dEX',
-#     'aws-doc-sdk-examples-cloudwatch-log'
-#   )
-def instance_restarted?(
-  ec2_client,
-  cloudwatchlogs_client,
-  instance_id,
-  log_group_name
-)
-  log_stream_name = "#{Time.now.year}/#{Time.now.month}/#{Time.now.day}/" \
-    "#{SecureRandom.uuid}"
-  cloudwatchlogs_client.create_log_stream(
-    log_group_name: log_group_name,
-    log_stream_name: log_stream_name
-  )
-  sequence_token = ''
-
-  puts "Attempting to stop the instance with the ID '#{instance_id}'. " \
-    'This might take a few minutes...'
-  ec2_client.stop_instances(instance_ids: [instance_id])
-  ec2_client.wait_until(:instance_stopped, instance_ids: [instance_id])
-  puts 'Instance stopped.'
-  sequence_token = log_event(
-    cloudwatchlogs_client,
-    log_group_name,
-    log_stream_name,
-    "Instance '#{instance_id}' stopped.",
-    sequence_token
-  )
-
-  puts 'Attempting to restart the instance. This might take a few minutes...'
-  ec2_client.start_instances(instance_ids: [instance_id])
-  ec2_client.wait_until(:instance_running, instance_ids: [instance_id])
-  puts 'Instance restarted.'
-  sequence_token = log_event(
-    cloudwatchlogs_client,
-    log_group_name,
-    log_stream_name,
-    "Instance '#{instance_id}' restarted.",
-    sequence_token
-  )
-
-  return true
-rescue StandardError => e
-  puts 'Error creating log stream or stopping or restarting the instance: ' \
-    "#{e.message}"
-  log_event(
-    cloudwatchlogs_client,
-    log_group_name,
-    log_stream_name,
-    "Error stopping or starting instance '#{instance_id}': #{e.message}",
-    sequence_token
-  )
-  return false
-end
-
-# Displays information about activity for a rule in Amazon CloudWatch Events.
-#
-# Prerequisites:
-#
-# - A rule in Amazon CloudWatch Events.
-#
-# @param cloudwatch_client [Amazon::CloudWatch::Client] An initialized
-#   Amazon CloudWatch client.
-# @param rule_name [String] The name of the rule.
-# @param start_time [Time] The timestamp that determines the first datapoint
-#   to return. Can also be expressed as DateTime, Date, Integer, or String.
-# @param end_time [Time] The timestamp that determines the last datapoint
-#   to return. Can also be expressed as DateTime, Date, Integer, or String.
-# @param period [Integer] The interval, in seconds, to check for activity.
-# @example
-#   display_rule_activity(
-#     Aws::CloudWatch::Client.new(region: 'us-east-1'),
-#     'aws-doc-sdk-examples-ec2-state-change',
-#     Time.now - 600, # Start checking from 10 minutes ago.
-#     Time.now, # Check up until now.
-#     60 # Check every minute during those 10 minutes.
-#   )
-def display_rule_activity(
-  cloudwatch_client,
-  rule_name,
-  start_time,
-  end_time,
-  period
-)
-  puts 'Attempting to display rule activity...'
-  response = cloudwatch_client.get_metric_statistics(
-    namespace: 'AWS/Events',
-    metric_name: 'Invocations',
-    dimensions: [
-      {
-        name: 'RuleName',
-        value: rule_name
-      }
-    ],
-    start_time: start_time,
-    end_time: end_time,
-    period: period,
-    statistics: ['Sum'],
-    unit: 'Count'
-  )
-
-  if response.key?(:datapoints) && response.datapoints.count.positive?
-    puts "The event rule '#{rule_name}' was triggered:"
-    response.datapoints.each do |datapoint|
-      puts "  #{datapoint.sum} time(s) at #{datapoint.timestamp}"
-    end
-  else
-    puts "The event rule '#{rule_name}' was not triggered during the " \
-      'specified time period.'
-  end
-rescue StandardError => e
-  puts "Error getting information about event rule activity: #{e.message}"
-end
-
-# Displays log information for all of the log streams in a log group in
-# Amazon CloudWatch Logs.
-#
-# Prerequisites:
-#
-# - A log group in Amazon CloudWatch Logs.
-#
-# @param cloudwatchlogs_client [Amazon::CloudWatchLogs::Client] An initialized
-#   Amazon CloudWatch Logs client.
-# @param log_group_name [String] The name of the log group.
-# @example
-#   display_log_data(
-#     Amazon::CloudWatchLogs::Client.new(region: 'us-east-1'),
-#     'aws-doc-sdk-examples-cloudwatch-log'
-#   )
-def display_log_data(cloudwatchlogs_client, log_group_name)
-  puts 'Attempting to display log stream data for the log group ' \
-    "named '#{log_group_name}'..."
-  describe_log_streams_response = cloudwatchlogs_client.describe_log_streams(
-    log_group_name: log_group_name,
-    order_by: 'LastEventTime',
-    descending: true
-  )
-  if describe_log_streams_response.key?(:log_streams) &&
-      describe_log_streams_response.log_streams.count.positive?
-    describe_log_streams_response.log_streams.each do |log_stream|
-      get_log_events_response = cloudwatchlogs_client.get_log_events(
-        log_group_name: log_group_name,
-        log_stream_name: log_stream.log_stream_name
-      )
-      puts "\nLog messages for '#{log_stream.log_stream_name}':"
-      puts '-' * (log_stream.log_stream_name.length + 20)
-      if get_log_events_response.key?(:events) &&
-          get_log_events_response.events.count.positive?
-        get_log_events_response.events.each do |event|
-          puts event.message
-        end
-      else
-        puts 'No log messages for this log stream.'
-      end
-    end
-  end
-rescue StandardError => e
-  puts 'Error getting information about the log streams or their messages: ' \
-    "#{e.message}"
-end
-
-# Displays a reminder to the caller to manually clean up any associated
-# AWS resources that they no longer need.
-#
-# @param topic_name [String] The name of the Amazon SNS topic.
-# @param role_name [String] The name of the IAM role.
-# @param rule_name [String] The name of the Amazon CloudWatch Events rule.
-# @param log_group_name [String] The name of the Amazon CloudWatch Logs log group.
-# @param instance_id [String] The ID of the Amazon EC2 instance.
-# @example
-#   manual_cleanup_notice(
-#     'aws-doc-sdk-examples-topic',
-#     'aws-doc-sdk-examples-cloudwatch-events-rule-role',
-#     'aws-doc-sdk-examples-ec2-state-change',
-#     'aws-doc-sdk-examples-cloudwatch-log',
-#     'i-033c48ef067af3dEX'
-#   )
-def manual_cleanup_notice(
-  topic_name, role_name, rule_name, log_group_name, instance_id
-)
-  puts '-' * 10
-  puts 'Some of the following AWS resources might still exist in your account.'
-  puts 'If you no longer want to use this code example, then to clean up'
-  puts 'your AWS account and avoid unexpected costs, you might want to'
-  puts 'manually delete any of the following resources if they exist:'
-  puts "- The Amazon SNS topic named '#{topic_name}'."
-  puts "- The IAM role named '#{role_name}'."
-  puts "- The Amazon CloudWatch Events rule named '#{rule_name}'."
-  puts "- The Amazon CloudWatch Logs log group named '#{log_group_name}'."
-  puts "- The Amazon EC2 instance with the ID '#{instance_id}'."
-end
-
-# Full example call:
-def run_me
-  # Properties for the Amazon SNS topic.
-  topic_name = 'aws-doc-sdk-examples-topic'
-  email_address = 'mary@example.com'
-  # Properties for the IAM role.
-  role_name = 'aws-doc-sdk-examples-cloudwatch-events-rule-role'
-  # Properties for the Amazon CloudWatch Events rule.
-  rule_name = 'aws-doc-sdk-examples-ec2-state-change'
-  rule_description = 'Triggers when any available EC2 instance starts.'
-  instance_state = 'running'
-  target_id = 'sns-topic'
-  # Properties for the Amazon EC2 instance.
-  instance_id = 'i-033c48ef067af3dEX'
-  # Properties for displaying the event rule's activity.
-  start_time = Time.now - 600 # Go back over the past 10 minutes
-                              # (10 minutes * 60 seconds = 600 seconds).
-  end_time = Time.now
-  period = 60 # Look back every 60 seconds over the past 10 minutes.
-  # Properties for the Amazon CloudWatch Logs log group.
-  log_group_name = 'aws-doc-sdk-examples-cloudwatch-log'
-  # AWS service clients for this code example.
-  region = 'us-east-1'
-  sts_client = Aws::STS::Client.new(region: region)
-  sns_client = Aws::SNS::Client.new(region: region)
-  iam_client = Aws::IAM::Client.new(region: region)
-  cloudwatchevents_client = Aws::CloudWatchEvents::Client.new(region: region)
-  ec2_client = Aws::EC2::Client.new(region: region)
-  cloudwatch_client = Aws::CloudWatch::Client.new(region: region)
-  cloudwatchlogs_client = Aws::CloudWatchLogs::Client.new(region: region)
-
-  # Get the caller's account ID for use in forming
-  # Amazon Resource Names (ARNs) that this code relies on later.
-  account_id = sts_client.get_caller_identity.account
-
-  # If the Amazon SNS topic doesn't exist, create it.
-  topic_arn = "arn:aws:sns:#{region}:#{account_id}:#{topic_name}"
-  unless topic_exists?(sns_client, topic_arn)
-    topic_arn = create_topic(sns_client, topic_name, email_address)
-    if topic_arn == 'Error'
-      puts 'Could not create the Amazon SNS topic correctly. Program stopped.'
-      manual_cleanup_notice(
-        topic_name, role_name, rule_name, log_group_name, instance_id
-      )
-      exit 1
-    end
-  end
-
-  # If the IAM role doesn't exist, create it.
-  role_arn = "arn:aws:iam::#{account_id}:role/#{role_name}"
-  unless role_exists?(iam_client, role_arn)
-    role_arn = create_role(iam_client, role_name)
-    if role_arn == 'Error'
-      puts 'Could not create the IAM role correctly. Program stopped.'
-      manual_cleanup_notice(
-        topic_name, role_name, rule_name, log_group_name, instance_id
-      )
-    end
-  end
-
-  # If the Amazon CloudWatch Events rule doesn't exist, create it.
-  unless rule_exists?(cloudwatchevents_client, rule_name)
-    unless rule_created?(
-      cloudwatchevents_client,
-      rule_name,
-      rule_description,
-      instance_state,
-      role_arn,
-      target_id,
-      topic_arn
-    )
-      puts 'Could not create the Amazon CloudWatch Events rule correctly. ' \
-        'Program stopped.'
-      manual_cleanup_notice(
-        topic_name, role_name, rule_name, log_group_name, instance_id
-      )
-    end
-  end
-
-  # If the Amazon CloudWatch Logs log group doesn't exist, create it.
-  unless log_group_exists?(cloudwatchlogs_client, log_group_name)
-    unless log_group_created?(cloudwatchlogs_client, log_group_name)
-      puts 'Could not create the Amazon CloudWatch Logs log group ' \
-      'correctly. Program stopped.'
-      manual_cleanup_notice(
-        topic_name, role_name, rule_name, log_group_name, instance_id
-      )
-    end
-  end
-
-  # Restart the Amazon EC2 instance, which triggers the rule.
-  unless instance_restarted?(
-    ec2_client,
-    cloudwatchlogs_client,
-    instance_id,
-    log_group_name
-  )
-    puts 'Could not restart the instance to trigger the rule. ' \
-      'Continuing anyway to show information about the rule and logs...'
-  end
-
-  # Display how many times the rule was triggered over the past 10 minutes.
-  display_rule_activity(
-    cloudwatch_client,
-    rule_name,
-    start_time,
-    end_time,
-    period
-  )
-
-  # Display related log data in Amazon CloudWatch Logs.
-  display_log_data(cloudwatchlogs_client, log_group_name)
-
-  # Reminder the caller to clean up any AWS resources that are used
-  # by this code example and are no longer needed.
-  manual_cleanup_notice(
-    topic_name, role_name, rule_name, log_group_name, instance_id
-  )
-end
-
-run_me if $PROGRAM_NAME == __FILE__
->>>>>>> b99e0520
+# snippet-end:[cloudwatch.cross-service.Ruby.displayReminder]