--- conflicted
+++ resolved
@@ -1,1964 +1,1957 @@
-# zexi 0.4.0
-s3_CreateBucket:
-  title: Create an &S3; bucket using an &AWS; SDK
-  title_abbrev: Create a bucket
-  synopsis: create an S3 bucket.
-  category:
-  languages:
-    .NET:
-      versions:
-        - sdk_version: 3
-          github: dotnetv3/S3
-          sdkguide:
-          excerpts:
-            - description:
-              snippet_tags:
-                - S3.dotnetv3.S3_Basics-CreateBucket
-    C++:
-      versions:
-        - sdk_version: 1
-          github: cpp/example_code/s3
-          sdkguide:
-          excerpts:
-            - description:
-              snippet_tags:
-                - s3.cpp.create_bucket.code
-    Kotlin:
-      versions:
-        - sdk_version: 1
-          github: kotlin/services/s3
-          sdkguide:
-          excerpts:
-            - description: 
-              snippet_tags:
-                - s3.kotlin.create_bucket.main
-    Java:
-      versions:
-        - sdk_version: 2
-          github: javav2/example_code/s3
-          sdkguide:
-          excerpts:
-            - description:
-              snippet_tags:
-                - s3.java2.create_bucket_waiters.main
-    JavaScript:
-      versions:
-        - sdk_version: 3
-          github: javascriptv3/example_code/s3
-          sdkguide: sdk-for-javascript/v3/developer-guide/s3-example-creating-buckets.html#s3-example-creating-buckets-new-bucket-2
-          excerpts:
-            - description: Create the client.
-              snippet_tags:
-                - s3.JavaScript.buckets.createclientv3
-            - description: Create the bucket.
-              snippet_tags:
-                - s3.JavaScript.buckets.createBucketV3
-    PHP:
-      versions:
-        - sdk_version: 3
-          github: php/example_code/s3/s3_basics
-          excerpts:
-            - description: Create a bucket.
-              snippet_tags:
-                - php.example_code.s3.basics.createClient
-                - php.example_code.s3.basics.createBucket
-    Python:
-      versions:
-        - sdk_version: 3
-          github: python/example_code/s3/s3_basics
-          excerpts:
-            - description: Create a bucket with default settings.
-              snippet_tags:
-                - python.example_code.s3.helper.BucketWrapper
-                - python.example_code.s3.CreateBucket
-            - description: Create a versioned bucket with a lifecycle configuration.
-              snippet_tags:
-                - s3.python.versioning.create_versioned_bucket
-    Ruby:
-      versions:
-        - sdk_version: 3
-          github: ruby/example_code/s3
-          excerpts:
-            - description:
-              snippet_tags:
-                - s3.ruby.create_bucket_snippet.rb
-    Rust:
-      versions:
-        - sdk_version: 1
-          github: rust_dev_preview/s3
-          excerpts:
-            - description:
-              snippet_tags:
-                - rust.example_code.s3.basics.create_bucket
-    Swift:
-      versions:
-        - sdk_version: 1
-          github: swift/example_code/s3/basics
-          excerpts:
-            - description:
-              snippet_tags:
-                - s3.swift.basics.handler.createbucket
-    Go:
-      versions:
-        - sdk_version: 2
-          github: gov2/s3
-          excerpts:
-            - description:
-              snippet_tags: ['s3.go-v2.CreateBucket']
-  services:
-    s3: {CreateBucket}
-s3_CopyObject:
-  title: Copy an object from one &S3; bucket to another using an &AWS; SDK
-  title_abbrev: Copy an object from one bucket to another
-  synopsis: copy an S3 object from one bucket to another.
-  category:
-  languages:
-    .NET:
-      versions:
-        - sdk_version: 3
-          github: dotnetv3/S3
-          excerpts:
-            - description:
-              snippet_tags:
-                - S3.dotnetv3.S3_Basics-CopyObject
-    C++:
-      versions:
-        - sdk_version: 1
-          github: cpp/example_code/s3
-          sdkguide:
-          excerpts:
-            - description:
-              snippet_tags:
-                - s3.cpp.copy_objects.code
-    Kotlin:
-      versions:
-        - sdk_version: 1
-          github: kotlin/services/s3
-          sdkguide:
-          excerpts:
-            - description: 
-              snippet_tags:
-                - s3.kotlin.copy_object.main
-    Java:
-      versions:
-        - sdk_version: 2
-          github: javav2/example_code/s3
-          sdkguide:
-          excerpts:
-            - description:
-              snippet_tags:
-                - s3.java2.copy_object.main
-    JavaScript:
-      versions:
-        - sdk_version: 3
-          github: javascriptv3/example_code/s3
-          excerpts:
-            - description: Create the client.
-              snippet_tags:
-                - s3.JavaScript.buckets.createclientv3
-            - description: Copy the object.
-              snippet_tags:
-                - s3.JavaScript.buckets.copyObjectV3
-    PHP:
-      versions:
-        - sdk_version: 3
-          github: php/example_code/s3/s3_basics
-          excerpts:
-            - description: Simple copy of an object.
-              snippet_tags:
-                - php.example_code.s3.basics.createClient
-                - php.example_code.s3.basics.copyObject
-    Python:
-      versions:
-        - sdk_version: 3
-          github: python/example_code/s3/s3_basics
-          excerpts:
-            - description:
-              snippet_tags:
-                - python.example_code.s3.helper.ObjectWrapper
-                - python.example_code.s3.CopyObject
-    Go:
-      versions:
-        - sdk_version: 2
-          github: gov2/s3
-          excerpts:
-            - description:
-              snippet_tags: ['s3.go-v2.CopyObject']
-    Ruby:
-      versions:
-        - sdk_version: 3
-          github: ruby/example_code/s3
-          excerpts:
-            - description: Copy an object.
-              snippet_tags:
-                - s3.ruby.copy_object_between_buckets.rb
-            - description: Copy an object and add server-side encryption to the destination object.
-              snippet_tags:
-                - s3.ruby.copy_object_encrypt_copy.rb
-    Rust:
-      versions:
-        - sdk_version: 1
-          github: rust_dev_preview/s3
-          excerpts:
-            - description:
-              snippet_tags:
-                - rust.example_code.s3.basics.copy_object
-    Swift:
-      versions:
-        - sdk_version: 1
-          github: swift/example_code/s3/basics
-          excerpts:
-            - description:
-              snippet_tags:
-                - s3.swift.basics.handler.copyfile
-  services:
-    s3: {CopyObject}
-s3_DeleteBucketPolicy:
-  title: Delete a policy from an &S3; bucket using an &AWS; SDK
-  title_abbrev: Delete a policy from a bucket
-  synopsis: delete a policy from an S3 bucket.
-  category:
-  languages:
-    C++:
-      versions:
-        - sdk_version: 1
-          github: cpp/example_code/s3
-          sdkguide:
-          excerpts:
-            - description:
-              snippet_tags:
-                - s3.cpp.delete_bucket_policy.code
-    Kotlin:
-      versions:
-        - sdk_version: 1
-          github: kotlin/services/s3
-          sdkguide:
-          excerpts:
-            - description: 
-              snippet_tags:
-                - s3.kotlin.delete_bucket_policy.main
-    Java:
-      versions:
-        - sdk_version: 2
-          github: javav2/example_code/s3
-          sdkguide:
-          excerpts:
-            - description:
-              snippet_tags:
-                - s3.java2.delete_bucket_policy.main
-    Python:
-      versions:
-        - sdk_version: 3
-          github: python/example_code/s3/s3_basics
-          excerpts:
-            - description:
-              snippet_tags:
-                - python.example_code.s3.helper.BucketWrapper
-                - python.example_code.s3.DeleteBucketPolicy
-    JavaScript:
-      versions:
-        - sdk_version: 3
-          github: javascriptv3/example_code/s3
-          sdkguide: sdk-for-javascript/v3/developer-guide/s3-example-bucket-policies.html#s3-example-bucket-policies-delete-policy
-          excerpts:
-            - description: Create the client.
-              snippet_tags:
-                - s3.JavaScript.buckets.createclientv3
-            - description: Delete the bucket policy.
-              snippet_tags:
-                - s3.JavaScript.policy.deleteBucketPolicyV3
-    Ruby:
-      versions:
-        - sdk_version: 3
-          github: ruby/example_code/s3
-          excerpts:
-            - description:
-              snippet_tags:
-                - ruby.example_code.s3.helper.BucketPolicyWrapper
-                - ruby.example_code.s3.DeleteBucketPolicy
-                - ruby.example_code.s3.helper.end.BucketPolicyWrapper
-  services:
-    s3: {DeleteBucketPolicy}
-s3_DeleteObject:
-  title: Delete an &S3; object using an &AWS; SDK
-  title_abbrev: Delete an object
-  synopsis: delete an S3 object.
-  category:
-  languages:
-    C++:
-      versions:
-        - sdk_version: 1
-          github: cpp/example_code/s3
-          sdkguide:
-          excerpts:
-            - description:
-              snippet_tags:
-                - s3.cpp.delete_object.code
-    Python:
-      versions:
-        - sdk_version: 3
-          github: python/example_code/s3/s3_basics
-          sdkguide:
-          excerpts:
-            - description: Delete an object.
-              snippet_tags:
-                - python.example_code.s3.helper.ObjectWrapper
-                - python.example_code.s3.DeleteObject
-            - description: Roll an object back to a previous version by deleting
-                later versions of the object.
-              snippet_tags:
-                - s3.python.versioning.rollback_object
-            - description: Revive a deleted object by removing the object's active delete marker.
-              snippet_tags:
-                - s3.python.versioning.revive_object
-            - description:
-                Create a &LAM; handler that removes a delete marker from
-                an S3 object. This handler can be used to efficiently clean up
-                extraneous delete markers in a versioned bucket.
-              snippet_tags:
-                - s3.python.lambda.remove_delete_marker
-    Rust:
-      versions:
-        - sdk_version: 1
-          github: rust_dev_preview/s3
-          excerpts:
-            - description:
-              snippet_tags:
-                - s3.rust.delete-object
-    Go:
-      versions:
-        - sdk_version: 2
-          github: gov2/s3
-          excerpts:
-            - description:
-              snippet_tags: ['s3.go-v2.DeleteObject']
-    JavaScript:
-      versions:
-        - sdk_version: 3
-          github: javascriptv3/example_code/s3
-          excerpts:
-            - description: Create the client.
-              snippet_tags:
-                - s3.JavaScript.buckets.createclientv3
-            - description: Delete an object.
-              snippet_tags:
-                - s3.JavaScript.buckets.deleteobjectV3
-    Swift:
-      versions:
-        - sdk_version: 1
-          github: swift/example_code/s3/basics
-          excerpts:
-            - description:
-              snippet_tags:
-                - s3.swift.basics.handler.deletefile
-  services:
-    s3: {DeleteObject}
-s3_DeleteObjects:
-  title: Delete multiple objects from an &S3; bucket using an &AWS; SDK
-  title_abbrev: Delete multiple objects
-  synopsis: delete multiple objects from an S3 bucket.
-  category:
-  languages:
-    .NET:
-      versions:
-        - sdk_version: 3
-          github: dotnetv3/S3
-          sdkguide:
-          excerpts:
-            - description: Delete all objects in an S3 bucket.
-              snippet_tags:
-                - S3.dotnetv3.S3_Basics-DeleteBucketContents
-    Kotlin:
-      versions:
-        - sdk_version: 1
-          github: kotlin/services/s3
-          sdkguide:
-          excerpts:
-            - description: 
-              snippet_tags:
-                - s3.kotlin.delete_objects.main
-    Java:
-      versions:
-        - sdk_version: 2
-          github: javav2/example_code/s3
-          sdkguide:
-          excerpts:
-            - description:
-              snippet_tags:
-                - s3.java2.delete_many_objects.main
-    PHP:
-      versions:
-        - sdk_version: 3
-          github: php/example_code/s3/s3_basics
-          excerpts:
-            - description: Delete a set of objects from a list of keys.
-              snippet_tags:
-                - php.example_code.s3.basics.createClient
-                - php.example_code.s3.basics.deleteObjects
-    Python:
-      versions:
-        - sdk_version: 3
-          github: python/example_code/s3/s3_basics
-          excerpts:
-            - description: Delete a set of objects by using a list of object keys.
-              snippet_tags:
-                - python.example_code.s3.helper.ObjectWrapper
-                - python.example_code.s3.DeleteObjects_Keys
-            - description: Delete all objects in a bucket.
-              snippet_tags:
-                - python.example_code.s3.helper.ObjectWrapper
-                - python.example_code.s3.DeleteObjects_All
-            - description: Permanently delete a versioned object by deleting all of its versions.
-              snippet_tags:
-                - s3.python.versioning.permanently_delete_object
-    JavaScript:
-      versions:
-        - sdk_version: 3
-          github: javascriptv3/example_code/s3
-          excerpts:
-            - description: Create the client.
-              snippet_tags:
-                - s3.JavaScript.buckets.createclientv3
-            - description: Delete multiple objects.
-              snippet_tags:
-                - s3.JavaScript.buckets.deletemultipleobjectsV3
-            - description: Delete all objects in a bucket.
-              snippet_tags:
-                - s3.JavaScript.buckets.deleteoallbjectsV3
-    Ruby:
-      versions:
-        - sdk_version: 3
-          github: ruby/example_code/s3
-          excerpts:
-            - description:
-              snippet_tags:
-                - ruby.example_code.s3.DeleteObjects
-    Rust:
-      versions:
-        - sdk_version: 1
-          github: rust_dev_preview/S3
-          excerpts:
-            - description:
-              snippet_tags:
-                - rust.example_code.s3.basics.delete_objects
-    Swift:
-      versions:
-        - sdk_version: 1
-          github: swift/example_code/s3/DeleteObjects
-          excerpts:
-            - description:
-              snippet_tags:
-                - s3.swift.deleteobjects.handler.deleteobjects
-  services:
-    s3: {DeleteObjects}
-s3_DeleteBucketWebsite:
-  title: Delete the website configuration from an &S3; bucket using an &AWS; SDK
-  title_abbrev: Delete the website configuration from a bucket
-  synopsis: delete the website configuration from an S3 bucket.
-  category:
-  languages:
-    C++:
-      versions:
-        - sdk_version: 1
-          github: cpp/example_code/s3
-          sdkguide:
-          excerpts:
-            - description:
-              snippet_tags:
-                - s3.cpp.delete_website_config.code
-    Java:
-      versions:
-        - sdk_version: 2
-          github: javav2/example_code/s3
-          sdkguide:
-          excerpts:
-            - description:
-              snippet_tags:
-                - s3.java2.delete_website_configuration.main
-    JavaScript:
-      versions:
-        - sdk_version: 3
-          github: javascriptv3/example_code/s3
-          sdkguide: sdk-for-javascript/v3/developer-guide/s3-example-static-web-host.html#s3-example-static-web-host-delete-website
-          excerpts:
-            - description: Create the client.
-              snippet_tags:
-                - s3.JavaScript.buckets.createclientv3
-            - description: Delete the website configuration from the bucket.
-              snippet_tags:
-                - s3.JavaScript.website.deleteBucketWebsiteV3
-  services:
-    s3: {DeleteBucketWebsite}
-s3_GetObjectAcl:
-  title: Get the ACL of an &S3; object using an &AWS; SDK
-  title_abbrev: Get the ACL of an object
-  synopsis: get the access control list (ACL) of an S3 object.
-  category:
-  languages:
-    C++:
-      versions:
-        - sdk_version: 1
-          github: cpp/example_code/s3
-          sdkguide:
-          excerpts:
-            - description:
-              snippet_tags:
-                - s3.cpp.get_acl_bucket.code
-    Kotlin:
-      versions:
-        - sdk_version: 1
-          github: kotlin/services/s3
-          sdkguide:
-          excerpts:
-            - description: 
-              snippet_tags:
-                - s3.kotlin.get_acl.main
-    Python:
-      versions:
-        - sdk_version: 3
-          github: python/example_code/s3/s3_basics
-          excerpts:
-            - description:
-              snippet_tags:
-                - python.example_code.s3.helper.ObjectWrapper
-                - python.example_code.s3.GetObjectAcl
-    Go:
-      versions:
-        - sdk_version: 2
-          github: gov2/s3
-          excerpts:
-            - description:
-              snippet_tags: ['s3.go-v2.GetObjectAcl']
-  services:
-    s3: {GetObjectAcl}
-s3_GetBucketPolicy:
-  title: Get the policy for an &S3; bucket using an &AWS; SDK
-  title_abbrev: Get the policy for a bucket
-  synopsis: get the policy for an S3 bucket.
-  category:
-  languages:
-    C++:
-      versions:
-        - sdk_version: 1
-          github: cpp/example_code/s3
-          sdkguide:
-          excerpts:
-            - description:
-              snippet_tags:
-                - s3.cpp.get_bucket_policy.code
-    Kotlin:
-      versions:
-        - sdk_version: 1
-          github: kotlin/services/s3
-          sdkguide:
-          excerpts:
-            - description: 
-              snippet_tags:
-                - s3.kotlin.get_bucket_policy.main
-    Java:
-      versions:
-        - sdk_version: 2
-          github: javav2/example_code/s3
-          sdkguide:
-          excerpts:
-            - description:
-              snippet_tags:
-                - s3.java2.get_bucket_policy.main
-    Python:
-      versions:
-        - sdk_version: 3
-          github: python/example_code/s3/s3_basics
-          excerpts:
-            - description:
-              snippet_tags:
-                - python.example_code.s3.helper.BucketWrapper
-                - python.example_code.s3.GetBucketPolicy
-    JavaScript:
-      versions:
-        - sdk_version: 3
-          github: javascriptv3/example_code/s3
-          sdkguide: sdk-for-javascript/v3/developer-guide/s3-example-bucket-policies.html#s3-example-bucket-policies-get-policy
-          excerpts:
-            - description: Create the client.
-              snippet_tags:
-                - s3.JavaScript.buckets.createclientv3
-            - description: Get the bucket policy.
-              snippet_tags:
-                - s3.JavaScript.policy.getBucketPolicyV3
-    Ruby:
-      versions:
-        - sdk_version: 3
-          github: ruby/example_code/s3
-          excerpts:
-            - description:
-              snippet_tags:
-                - ruby.example_code.s3.helper.BucketPolicyWrapper
-                - ruby.example_code.s3.GetBucketPolicy
-                - ruby.example_code.s3.helper.end.BucketPolicyWrapper
-  services:
-    s3: {GetBucketPolicy}
-s3_HeadObject:
-  title: Determine the existence and content type of an object in an &S3; bucket using an &AWS; SDK
-  title_abbrev: Determine the existence and content type of an object
-  synopsis: determine the existence and content type of an object in an S3 bucket.
-  category:
-  languages:
-    Java:
-      versions:
-        - sdk_version: 2
-          github: javav2/example_code/s3
-          sdkguide:
-          excerpts:
-            - description:
-              snippet_tags:
-                - s3.java2.getobjectcontenttype.main
-    Ruby:
-      versions:
-        - sdk_version: 3
-          github: ruby/example_code/s3
-          excerpts:
-            - description:
-              snippet_tags:
-                - ruby.example_code.s3.exists
-  services:
-    s3: {HeadObject}
-s3_GetObject:
-  title: Get an object from an &S3; bucket using an &AWS; SDK
-  title_abbrev: Get an object from a bucket
-  synopsis: read data from an object in an S3 bucket.
-  category:
-  languages:
-    .NET:
-      versions:
-        - sdk_version: 3
-          github: dotnetv3/S3
-          sdkguide:
-          excerpts:
-            - description:
-              snippet_tags:
-                - S3.dotnetv3.S3_Basics-DownloadObject
-    C++:
-      versions:
-        - sdk_version: 1
-          github: cpp/example_code/s3
-          sdkguide:
-          excerpts:
-            - description:
-              snippet_tags:
-                - s3.cpp.get_object.code
-    Kotlin:
-      versions:
-        - sdk_version: 1
-          github: kotlin/services/s3
-          sdkguide:
-          excerpts:
-            - description: 
-              snippet_tags:
-                - s3.kotlin.getobjectdata.main
-    Java:
-      versions:
-        - sdk_version: 2
-          github: javav2/example_code/s3
-          sdkguide:
-          excerpts:
-            - description: Read data as a byte array.
-              snippet_tags:
-                - s3.java2.getobjectdata.main
-            - description: Read tags that belong to an object.
-              snippet_tags:
-                - s3.java2.getobjecttags.main
-            - description: Get a URL for an object.
-              snippet_tags:
-                - s3.java2.getobjecturl.main
-            - description: Get an object by using the S3Presigner client object.
-              snippet_tags:
-                - presigned.java2.getobjectpresigned.main
-    PHP:
-      versions:
-        - sdk_version: 3
-          github: php/example_code/s3/s3_basics
-          excerpts:
-            - description: Get an object.
-              snippet_tags:
-                - php.example_code.s3.basics.createClient
-                - php.example_code.s3.basics.getObject
-    Python:
-      versions:
-        - sdk_version: 3
-          github: python/example_code/s3/s3_basics
-          excerpts:
-            - description:
-              snippet_tags:
-                - python.example_code.s3.helper.ObjectWrapper
-                - python.example_code.s3.GetObject
-    JavaScript:
-      versions:
-        - sdk_version: 3
-          github: javascriptv3/example_code/s3
-          sdkguide: sdk-for-javascript/v3/developer-guide/s3-example-creating-buckets.html#s3-example-creating-buckets-get-object
-          excerpts:
-            - description: Create the client.
-              snippet_tags:
-                - s3.JavaScript.buckets.createclientv3
-            - description: Download the object.
-              snippet_tags:
-                - s3.JavaScript.buckets.getobjectV3
-    Ruby:
-      versions:
-        - sdk_version: 3
-          github: ruby/example_code/s3
-          excerpts:
-            - description: Get an object.
-              snippet_tags:
-                - ruby.example_code.s3.GetObject
-            - description: Get an object and report its server-side encryption state.
-              snippet_tags:
-                - s3.ruby.determine_object_encryption_state.rb
-    Rust:
-      versions:
-        - sdk_version: 1
-          github: rust_dev_preview/s3
-          excerpts:
-            - description:
-              snippet_tags:
-                - rust.example_code.s3.basics.get_object
-    Swift:
-      versions:
-        - sdk_version: 1
-          github: swift/example_code/s3/basics
-          excerpts:
-            - description: Download an object from a bucket to a local file.
-              snippet_tags:
-                - s3.swift.basics.handler.downloadfile
-            - description: Read an object into a Swift Data object.
-              snippet_tags:
-                - s3.swift.basics.handler.readfile
-  services:
-    s3: {GetObject}
-s3_GetBucketLifecycleConfiguration:
-  title: Get the lifecycle configuration of an &S3; bucket using an &AWS; SDK
-  title_abbrev: Get the lifecycle configuration of a bucket
-  synopsis: get the lifecycle configuration of an S3 bucket.
-  category:
-  languages:
-    Python:
-      versions:
-        - sdk_version: 3
-          github: python/example_code/s3/s3_basics
-          sdkguide:
-          excerpts:
-            - description:
-              snippet_tags:
-                - python.example_code.s3.helper.BucketWrapper
-                - python.example_code.s3.GetBucketLifecycleConfiguration
-  services:
-    s3: {GetBucketLifecycleConfiguration}
-s3_PutBucketLifecycleConfiguration:
-  title: Add a lifecycle configuration to an &S3; bucket using an &AWS; SDK
-  title_abbrev: Add a lifecycle configuration to a bucket
-  synopsis: add a lifecycle configuration to an S3 bucket.
-  category:
-  languages:
-    Java:
-      versions:
-        - sdk_version: 2
-          github: javav2/example_code/s3
-          sdkguide:
-          excerpts:
-            - description:
-              snippet_tags:
-                - s3.java2.manage_lifecycle.main
-    Python:
-      versions:
-        - sdk_version: 3
-          github: python/example_code/s3/s3_basics
-          excerpts:
-            - description:
-              snippet_tags:
-                - python.example_code.s3.helper.BucketWrapper
-                - python.example_code.s3.PutBucketLifecycleConfiguration
-  services:
-    s3: {PutBucketLifecycleConfiguration}
-s3_DeleteBucketLifecycle:
-  title: Delete the lifecycle configuration of an &S3; bucket using an &AWS; SDK
-  title_abbrev: Delete the lifecycle configuration of a bucket
-  synopsis: delete the lifecycle configuration of an S3 bucket.
-  category:
-  languages:
-    Python:
-      versions:
-        - sdk_version: 3
-          github: python/example_code/s3/s3_basics
-          sdkguide:
-          excerpts:
-            - description:
-              snippet_tags:
-                - python.example_code.s3.helper.BucketWrapper
-                - python.example_code.s3.DeleteBucketLifecycleConfiguration
-  services:
-    s3: {DeleteBucketLifecycle}
-s3_CompleteMultipartUpload:
-  title: Complete the multipart upload action
-  title_abbrev: Complete multipart upload
-  synopsis: complete the multipart upload action.
-  category:
-  languages:
-    Rust:
-      versions:
-        - sdk_version: 1
-          github: rust_dev_preview/s3
-          excerpts:
-            - description:
-              snippet_tags:
-                - rust.example_code.s3.complete_multipart_upload
-s3_CreateMultipartUpload:
-  title: Create a multipart upload structure
-  title_abbrev: Create multipart upload
-  synopsis: create the structure to build a multipart upload action.
-  category:
-  languages:
-    Rust:
-      versions:
-        - sdk_version: 1
-          github: rust_dev_preview/s3
-          excerpts:
-            - description:
-              snippet_tags:
-                - rust.example_code.s3.create_multipart_upload
-s3_ListMultipartUploads:
-  title: List in-progress multipart uploads to an &S3; bucket using an &AWS; SDK
-  title_abbrev: List in-progress multipart uploads
-  synopsis: list in-progress multipart uploads to an S3 bucket.
-  category:
-  languages:
-    Java:
-      versions:
-        - sdk_version: 2
-          github: javav2/example_code/s3
-          sdkguide:
-          excerpts:
-            - description:
-              snippet_tags:
-                - s3.java2.list_multi_uploads.main
-  services:
-    s3: {ListMultipartUploads}
-s3_ListObjects:
-  title: List objects in an &S3; bucket using an &AWS; SDK
-  title_abbrev: List objects in a bucket
-  synopsis: list objects in an S3 bucket.
-  category:
-  languages:
-    .NET:
-      versions:
-        - sdk_version: 3
-          github: dotnetv3/S3
-          sdkguide:
-          excerpts:
-            - description:
-              snippet_tags:
-                - S3.dotnetv3.S3_Basics-ListBucketContents
-    C++:
-      versions:
-        - sdk_version: 1
-          github: cpp/example_code/s3
-          sdkguide:
-          excerpts:
-            - description:
-              snippet_tags:
-                - s3.cpp.list_objects.code
-    Kotlin:
-      versions:
-        - sdk_version: 1
-          github: kotlin/services/s3
-          sdkguide:
-          excerpts:
-            - description: 
-              snippet_tags:
-                - s3.kotlin.list_objects.main
-    Java:
-      versions:
-        - sdk_version: 2
-          github: javav2/example_code/s3
-          sdkguide:
-          excerpts:
-            - description:
-              snippet_tags:
-                - s3.java2.list_objects.main
-    PHP:
-      versions:
-        - sdk_version: 3
-          github: php/example_code/s3/s3_basics
-          excerpts:
-            - description: List objects in a bucket.
-              snippet_tags:
-                - php.example_code.s3.basics.createClient
-                - php.example_code.s3.basics.listObjects
-    Python:
-      versions:
-        - sdk_version: 3
-          github: python/example_code/s3/s3_basics
-          excerpts:
-            - description:
-              snippet_tags:
-                - python.example_code.s3.helper.ObjectWrapper
-                - python.example_code.s3.ListObjects
-    Rust:
-      versions:
-        - sdk_version: 1
-          github: rust_dev_preview/s3
-          excerpts:
-            - description:
-              snippet_tags:
-                - rust.example_code.s3.basics.list_objects
-    Go:
-      versions:
-        - sdk_version: 2
-          github: gov2/s3
-          excerpts:
-            - description:
-              snippet_tags: ['s3.go-v2.ListObjects']
-    JavaScript:
-      versions:
-        - sdk_version: 3
-          github: javascriptv3/example_code/s3
-          excerpts:
-            - description: Create the client.
-              snippet_tags:
-                - s3.JavaScript.buckets.createclientv3
-            - description: List the objects.
-              snippet_tags:
-                - s3.JavaScript.buckets.listObjectsV3
-            - description: List 1000 or more objects.
-              snippet_tags:
-                - s3.JavaScript.buckets.listManyObjectsV3
-    Ruby:
-      versions:
-        - sdk_version: 3
-          github: ruby/example_code/s3
-          excerpts:
-            - description:
-              snippet_tags:
-                - ruby.example_code.s3.ListObjects
-    Swift:
-      versions:
-        - sdk_version: 1
-          github: swift/example_code/s3/basics
-          excerpts:
-            - description:
-              snippet_tags:
-                - s3.swift.basics.handler.listbucketfiles
-  services:
-    s3: {ListObjects}
-s3_ListObjectVersions:
-  title: List the version of objects in an &S3; bucket using an &AWS; SDK
-  title_abbrev: List object versions in a bucket
-  synopsis: list object versions in an S3 bucket.
-  category:
-  languages:
-    Rust:
-      versions:
-        - sdk_version: 1
-          github: rust_dev_preview/s3
-          excerpts:
-            - description:
-              snippet_tags:
-                - s3.rust.list-object-versions
-  services:
-    s3: {ListObjectVersions}
-s3_PutObject:
-  title: Upload an object to an &S3; bucket using an &AWS; SDK
-  title_abbrev: Upload an object to a bucket
-  synopsis: upload an object to an S3 bucket.
-  category:
-  languages:
-    .NET:
-      versions:
-        - sdk_version: 3
-          github: dotnetv3/S3
-          sdkguide:
-          excerpts:
-            - description:
-              snippet_tags:
-                - S3.dotnetv3.S3_Basics-UploadFile
-    C++:
-      versions:
-        - sdk_version: 1
-          github: cpp/example_code/s3
-          sdkguide:
-          excerpts:
-            - description:
-              snippet_tags:
-                - s3.cpp.put_object.code
-    Kotlin:
-      versions:
-        - sdk_version: 1
-          github: kotlin/services/s3
-          sdkguide:
-          excerpts:
-            - description: 
-              snippet_tags:
-                - s3.kotlin.s3_object_upload.main
-    Java:
-      versions:
-        - sdk_version: 2
-          github: javav2/example_code/s3
-          sdkguide:
-          excerpts:
-            - description: Upload an object to a bucket.
-              snippet_tags:
-                - s3.java2.s3_object_upload.main
-            - description: Upload an object to a bucket and set tags.
-              snippet_tags:
-                - s3.java2.s3_object_manage_tags.main
-            - description: Upload an object to a bucket and set metadata.
-              snippet_tags:
-                - s3.java2.s3_object_upload.metadata.main
-            - description: Upload an object to a bucket and set an object retention value.
-              snippet_tags:
-                - s3.java2.retention_object.main
-    PHP:
-      versions:
-        - sdk_version: 3
-          github: php/example_code/s3/s3_basics
-          excerpts:
-            - description: Upload an object to a bucket.
-              snippet_tags:
-                - php.example_code.s3.basics.createClient
-                - php.example_code.s3.basics.putObject
-    Python:
-      versions:
-        - sdk_version: 3
-          github: python/example_code/s3/s3_basics
-          excerpts:
-            - description:
-              snippet_tags:
-                - python.example_code.s3.helper.ObjectWrapper
-                - python.example_code.s3.PutObject
-    Rust:
-      versions:
-        - sdk_version: 1
-          github: rust_dev_preview/s3
-          excerpts:
-            - description:
-              snippet_tags:
-                - rust.example_code.s3.basics.put_object
-    Go:
-      versions:
-        - sdk_version: 2
-          github: gov2/s3
-          excerpts:
-            - description:
-              snippet_tags: ['s3.go-v2.PutObject']
-    JavaScript:
-      versions:
-        - sdk_version: 3
-          github: javascriptv3/example_code/s3
-          sdkguide: sdk-for-javascript/v3/developer-guide/s3-example-creating-buckets.html#s3-example-creating-buckets-new-bucket-2
-          excerpts:
-            - description: Create the client.
-              snippet_tags:
-                - s3.JavaScript.buckets.createclientv3
-            - description: Create and upload the object.
-              snippet_tags:
-                - s3.JavaScript.buckets.upload_putcommandV3
-            - description: Upload the object.
-              snippet_tags:
-                - s3.JavaScript.buckets.uploadV3
-    Ruby:
-      versions:
-        - sdk_version: 3
-          github: ruby/example_code/s3
-          excerpts:
-            - description: Upload a file using a managed uploader (Object.upload_file).
-              snippet_tags:
-                - s3.ruby.upload_files_using_managed_file_uploader.rb
-            - description: Upload a file using Object.put.
-              snippet_tags:
-                - s3.ruby.upload_files_using_put_object_method.rb
-            - description: Upload a file using Object.put and add server-side encryption.
-              snippet_tags:
-                - s3.ruby.s3_encrypt_file_upload.rb
-    Swift:
-      versions:
-        - sdk_version: 1
-          github: swift/example_code/s3/basics
-          excerpts:
-            - description: Upload a file from local storage to a bucket.
-              snippet_tags:
-                - s3.swift.basics.handler.uploadfile
-            - description: Upload the contents of a Swift Data object to a bucket.
-              snippet_tags:
-                - s3.swift.basics.handler.createfile
-  services:
-    s3: {PutObject}
-s3_RestoreObject:
-  title: Restore an archived copy of an object back into an &S3; bucket using an &AWS; SDK
-  title_abbrev: Restore an archived copy of an object
-  synopsis: restore an archived copy of an object back into an S3 bucket.
-  category:
-  languages:
-    Java:
-      versions:
-        - sdk_version: 2
-          github: javav2/example_code/s3
-          sdkguide:
-          excerpts:
-            - description:
-              snippet_tags:
-                - s3.java2.restore_object.main
-  services:
-    s3: {RestoreObject}
-s3_DeleteBucket:
-  title: Delete an empty &S3; bucket using an &AWS; SDK
-  title_abbrev: Delete an empty bucket
-  synopsis: delete an empty S3 bucket.
-  category:
-  languages:
-    .NET:
-      versions:
-        - sdk_version: 3
-          github: dotnetv3/S3
-          sdkguide:
-          excerpts:
-            - description:
-              snippet_tags:
-                - S3.dotnetv3.S3_Basics-DeleteBucket
-    C++:
-      versions:
-        - sdk_version: 1
-          github: cpp/example_code/s3
-          sdkguide:
-          excerpts:
-            - description:
-              snippet_tags:
-                - s3.cpp.delete_bucket.code
-    Java:
-      versions:
-        - sdk_version: 2
-          github: javav2/example_code/s3
-          sdkguide:
-          excerpts:
-            - description:
-              snippet_tags:
-                - s3.java2.s3_bucket_ops.delete_bucket
-    PHP:
-      versions:
-        - sdk_version: 3
-          github: php/example_code/s3/s3_basics
-          excerpts:
-            - description: Delete an empty bucket.
-              snippet_tags:
-                - php.example_code.s3.basics.createClient
-                - php.example_code.s3.basics.deleteBucket
-    Python:
-      versions:
-        - sdk_version: 3
-          github: python/example_code/s3/s3_basics
-          excerpts:
-            - description:
-              snippet_tags:
-                - python.example_code.s3.helper.BucketWrapper
-                - python.example_code.s3.DeleteBucket
-    Go:
-      versions:
-        - sdk_version: 2
-          github: gov2/s3
-          excerpts:
-            - description:
-              snippet_tags: ['s3.go-v2.DeleteBucket']
-    JavaScript:
-      versions:
-        - sdk_version: 3
-          github: javascriptv3/example_code/s3
-          sdkguide: sdk-for-javascript/v3/developer-guide/s3-example-creating-buckets.html#s3-example-deleting-buckets
-          excerpts:
-            - description: Create the client.
-              snippet_tags:
-                - s3.JavaScript.buckets.createclientv3
-            - description: Delete the bucket.
-              snippet_tags:
-                - s3.JavaScript.buckets.deleteBucketV3
-    Ruby:
-      versions:
-        - sdk_version: 3
-          github: ruby/example_code/s3
-          excerpts:
-            - description:
-              snippet_tags:
-                - ruby.example_code.s3.DeleteBucket
-    Rust:
-      versions:
-        - sdk_version: 1
-          github: rust_dev_preview/s3
-          excerpts:
-            - description:
-              snippet_tags:
-                - rust.example_code.s3.basics.delete_bucket
-    Swift:
-      versions:
-        - sdk_version: 1
-          github: swift/example_code/s3/basics
-          excerpts:
-            - description:
-              snippet_tags:
-                - s3.swift.basics.handler.deletebucket
-  services:
-    s3: {DeleteBucket}
-s3_GetBucketCors:
-  title: Get CORS rules for an &S3; bucket using an &AWS; SDK
-  title_abbrev: Get CORS rules for a bucket
-  synopsis: get cross-origin resource sharing (CORS) rules for an S3 bucket.
-  category:
-  languages:
-    Python:
-      versions:
-        - sdk_version: 3
-          github: python/example_code/s3/s3_basics
-          sdkguide:
-          excerpts:
-            - description:
-              snippet_tags:
-                - python.example_code.s3.helper.BucketWrapper
-                - python.example_code.s3.GetBucketCors
-    JavaScript:
-      versions:
-        - sdk_version: 3
-          github: javascriptv3/example_code/s3
-          sdkguide: sdk-for-javascript/v3/developer-guide/s3-example-configuring-buckets.html#s3-example-configuring-buckets-get-cors
-          excerpts:
-            - description: Create the client.
-              snippet_tags:
-                - s3.JavaScript.buckets.createclientv3
-            - description: Get the CORS policy for the bucket.
-              snippet_tags:
-                - s3.JavaScript.cors.getBucketCorsV3
-    Ruby:
-      versions:
-        - sdk_version: 3
-          github: ruby/example_code/s3
-          excerpts:
-            - description:
-              snippet_tags:
-                - ruby.example_code.s3.helper.BucketCorsWrapper
-                - ruby.example_code.s3.GetBucketCors
-                - ruby.example_code.s3.helper.end.BucketCorsWrapper
-  services:
-    s3: {GetBucketCors}
-s3_PutBucketCors:
-  title: Add CORS rules to an &S3; bucket using an &AWS; SDK
-  title_abbrev: Add CORS rules to a bucket
-  synopsis: add cross-origin resource sharing (CORS) rules to an S3 bucket.
-  category:
-  languages:
-    Java:
-      versions:
-        - sdk_version: 2
-          github: javav2/example_code/s3
-          sdkguide:
-          excerpts:
-            - description:
-              snippet_tags:
-                - s3.java2.cors.main
-    Python:
-      versions:
-        - sdk_version: 3
-          github: python/example_code/s3/s3_basics
-          excerpts:
-            - description:
-              snippet_tags:
-                - python.example_code.s3.helper.BucketWrapper
-                - python.example_code.s3.PutBucketCors
-    JavaScript:
-      versions:
-        - sdk_version: 3
-          github: javascriptv3/example_code/s3
-          sdkguide: sdk-for-javascript/v3/developer-guide/s3-example-configuring-buckets.html#s3-example-configuring-buckets-put-cors
-          excerpts:
-            - description: Create the client.
-              snippet_tags:
-                - s3.JavaScript.buckets.createclientv3
-            - description: Add a CORS rule.
-              snippet_tags:
-                - s3.JavaScript.v3.cors.putBucketCors
-    Ruby:
-      versions:
-        - sdk_version: 3
-          github: ruby/example_code/s3
-          excerpts:
-            - description:
-              snippet_tags:
-                - ruby.example_code.s3.helper.BucketCorsWrapper
-                - ruby.example_code.s3.PutBucketCors
-                - ruby.example_code.s3.helper.end.BucketCorsWrapper
-  services:
-    s3: {PutBucketCors}
-s3_DeleteBucketCors:
-  title: Delete CORS rules from an &S3; bucket using an &AWS; SDK
-  title_abbrev: Delete CORS rules from a bucket
-  synopsis: delete CORS rules from an S3 bucket.
-  category:
-  languages:
-    Python:
-      versions:
-        - sdk_version: 3
-          github: python/example_code/s3/s3_basics
-          sdkguide:
-          excerpts:
-            - description:
-              snippet_tags:
-                - python.example_code.s3.helper.BucketWrapper
-                - python.example_code.s3.DeleteBucketCors
-    Ruby:
-      versions:
-        - sdk_version: 3
-          github: ruby/example_code/s3
-          excerpts:
-            - description:
-              snippet_tags:
-                - ruby.example_code.s3.helper.BucketCorsWrapper
-                - ruby.example_code.s3.DeleteBucketCors
-                - ruby.example_code.s3.helper.end.BucketCorsWrapper
-  services:
-    s3: {DeleteBucketCors}
-s3_GetBucketAcl:
-  title: Get the ACL of an &S3; bucket using an &AWS; SDK
-  title_abbrev: Get the ACL of a bucket
-  synopsis: get the access control list (ACL) of an S3 bucket.
-  category:
-  languages:
-    Java:
-      versions:
-        - sdk_version: 2
-          github: javav2/example_code/s3
-          sdkguide:
-          excerpts:
-            - description:
-              snippet_tags:
-                - s3.java2.get_acl.main
-    Python:
-      versions:
-        - sdk_version: 3
-          github: python/example_code/s3/s3_basics
-          sdkguide:
-          excerpts:
-            - description:
-              snippet_tags:
-                - python.example_code.s3.helper.BucketWrapper
-                - python.example_code.s3.GetBucketAcl
-    Go:
-      versions:
-        - sdk_version: 2
-          github: gov2/s3
-          excerpts:
-            - description:
-              snippet_tags: ['s3.go-v2.GetBucketAcl']
-    JavaScript:
-      versions:
-        - sdk_version: 3
-          github: javascriptv3/example_code/s3
-          sdkguide: sdk-for-javascript/v3/developer-guide/s3-example-access-permissions.html#s3-example-access-permissions-get-acl
-          excerpts:
-            - description: Create the client.
-              snippet_tags:
-                - s3.JavaScript.buckets.createclientv3
-            - description: Get the ACL permissions.
-              snippet_tags:
-                - s3.JavaScript.perms.getBucketAclV3
-  services:
-    s3: {GetBucketAcl}
-s3_PutBucketAcl:
-  title: Set a new ACL for an &S3; bucket using an &AWS; SDK
-  title_abbrev: Set a new ACL for a bucket
-  synopsis: set a new access control list (ACL) for an S3 bucket.
-  category:
-  languages:
-    Kotlin:
-      versions:
-        - sdk_version: 1
-          github: kotlin/services/s3
-          sdkguide:
-          excerpts:
-            - description: 
-              snippet_tags:
-                - s3.kotlin.set_acl.main
-    Java:
-      versions:
-        - sdk_version: 2
-          github: javav2/example_code/s3
-          sdkguide:
-          excerpts:
-            - description:
-              snippet_tags:
-                - s3.java2.set_acl.main
-    Python:
-      versions:
-        - sdk_version: 3
-          github: python/example_code/s3/s3_basics
-          excerpts:
-            - description:
-              snippet_tags:
-                - python.example_code.s3.helper.BucketWrapper
-                - python.example_code.s3.PutBucketAcl
-    JavaScript:
-      versions:
-        - sdk_version: 3
-          github: javascriptv3/example_code/s3
-          sdkguide: sdk-for-javascript/v3/developer-guide/s3-example-access-permissions.html#s3-example-access-permissions-put-acl
-          excerpts:
-            - description: Create the client.
-              snippet_tags:
-                - s3.JavaScript.buckets.createclientv3
-            - description: Put the bucket ACL.
-              snippet_tags:
-                - s3.JavaScript.perms.putBucketAclV3
-  services:
-    s3: {PutBucketAcl}
-s3_PutBucketPolicy:
-  title: Add a policy to an &S3; bucket using an &AWS; SDK
-  title_abbrev: Add a policy to a bucket
-  synopsis: add a policy to an S3 bucket.
-  category:
-  languages:
-    C++:
-      versions:
-        - sdk_version: 1
-          github: cpp/example_code/s3
-          sdkguide:
-          excerpts:
-            - description:
-              snippet_tags:
-                - s3.cpp.put_bucket_policy02.code
-    Java:
-      versions:
-        - sdk_version: 2
-          github: javav2/example_code/s3
-          sdkguide:
-          excerpts:
-            - description:
-              snippet_tags:
-                - s3.java2.set_bucket_policy.main
-    Python:
-      versions:
-        - sdk_version: 3
-          github: python/example_code/s3/s3_basics
-          excerpts:
-            - description:
-              snippet_tags:
-                - python.example_code.s3.helper.BucketWrapper
-                - python.example_code.s3.PutBucketPolicy
-    JavaScript:
-      versions:
-        - sdk_version: 3
-          github: javascriptv3/example_code/s3
-          sdkguide: sdk-for-javascript/v3/developer-guide/s3-example-bucket-policies.html#s3-example-bucket-policies-set-policy
-          excerpts:
-            - description: Create the client.
-              snippet_tags:
-                - s3.JavaScript.buckets.createclientv3
-            - description: Add the policy.
-              snippet_tags:
-                - s3.JavaScript.policy.putBucketPolicyV3
-    Ruby:
-      versions:
-        - sdk_version: 3
-          github: ruby/example_code/s3
-          excerpts:
-            - description:
-              snippet_tags:
-                - ruby.example_code.s3.helper.BucketPolicyWrapper
-                - ruby.example_code.s3.PutBucketPolicy
-                - ruby.example_code.s3.helper.end.BucketPolicyWrapper
-  services:
-    s3: {PutBucketPolicy}
-s3_PutBucketWebsite:
-  title: Set the website configuration for an &S3; bucket using an &AWS; SDK
-  title_abbrev: Set the website configuration for a bucket
-  synopsis: set the website configuration for an S3 bucket.
-  category:
-  languages:
-    C++:
-      versions:
-        - sdk_version: 1
-          github: cpp/example_code/s3
-          sdkguide:
-          excerpts:
-            - description:
-              snippet_tags:
-                - s3.cpp.put_website_config.code
-    Java:
-      versions:
-        - sdk_version: 2
-          github: javav2/example_code/s3
-          sdkguide:
-          excerpts:
-            - description:
-              snippet_tags:
-                - s3.java2.set_website_configuration.main
-    JavaScript:
-      versions:
-        - sdk_version: 3
-          github: javascriptv3/example_code/s3
-          sdkguide: sdk-for-javascript/v3/developer-guide/s3-example-static-web-host.html#s3-example-static-web-host-set-website
-          excerpts:
-            - description: Create the client.
-              snippet_tags:
-                - s3.JavaScript.buckets.createclientv3
-            - description: Set the website configuration.
-              snippet_tags:
-                - s3.JavaScript.website.putBucketWebsiteV3
-    Ruby:
-      versions:
-        - sdk_version: 3
-          github: ruby/example_code/s3
-          excerpts:
-            - description:
-              snippet_tags:
-                - ruby.example_code.s3.PutBucketWebsite
-  services:
-    s3: {PutBucketWebsite}
-s3_GetBucketWebsite:
-  title: Get the website configuration for an &S3; bucket using an &AWS; SDK
-  title_abbrev: Get the website configuration for a bucket
-  synopsis: get the website configuration for an S3 bucket.
-  category:
-  languages:
-    C++:
-      versions:
-        - sdk_version: 1
-          github: cpp/example_code/s3
-          sdkguide:
-          excerpts:
-            - description:
-              snippet_tags:
-                - s3.cpp.get_website_config.code
-    JavaScript:
-      versions:
-        - sdk_version: 3
-          github: javascriptv3/example_code/s3
-          sdkguide:
-          excerpts:
-            - description: Create the client.
-              snippet_tags:
-                - s3.JavaScript.buckets.createclientv3
-            - description: Get the website configuration.
-              snippet_tags:
-                - s3.JavaScript.website.getBucketWebsiteV3
-  services:
-    s3: {GetBucketWebsite}
-s3_HeadBucket:
-  title: Determine the existence of an &S3; bucket using an &AWS; SDK
-  title_abbrev: Determine the existence of a bucket
-  synopsis: determine the existence of an S3 bucket.
-  category:
-  languages:
-    Python:
-      versions:
-        - sdk_version: 3
-          github: python/example_code/s3/s3_basics
-          sdkguide:
-          excerpts:
-            - description:
-              snippet_tags:
-                - python.example_code.s3.helper.BucketWrapper
-                - python.example_code.s3.HeadBucket
-  services:
-    s3: {HeadBucket}
-s3_ListBuckets:
-  title: List &S3; buckets using an &AWS; SDK
-  title_abbrev: List buckets
-  synopsis: list S3 buckets.
-  category:
-  languages:
-    C++:
-      versions:
-        - sdk_version: 1
-          github: cpp/example_code/s3
-          sdkguide:
-          excerpts:
-            - description:
-              snippet_tags:
-                - s3.cpp.list_buckets.code
-    Python:
-      versions:
-        - sdk_version: 3
-          github: python/example_code/s3/s3_basics
-          sdkguide:
-          excerpts:
-            - description:
-              snippet_tags:
-                - python.example_code.s3.helper.BucketWrapper
-                - python.example_code.s3.ListBuckets
-    Rust:
-      versions:
-        - sdk_version: 1
-          github: rust_dev_preview/s3
-          excerpts:
-            - description:
-              snippet_tags:
-                - s3.rust.list-buckets
-    Go:
-      versions:
-        - sdk_version: 2
-          github: gov2/s3
-          excerpts:
-            - description:
-              snippet_tags: ['s3.go-v2.ListBuckets']
-    JavaScript:
-      versions:
-        - sdk_version: 3
-          github: javascriptv3/example_code/s3
-          sdkguide: sdk-for-javascript/v3/developer-guide/s3-example-creating-buckets.html#s3-example-creating-buckets-list-buckets
-          excerpts:
-            - description: Create the client.
-              snippet_tags:
-                - s3.JavaScript.buckets.createclientv3
-            - description: List the buckets.
-              snippet_tags:
-                - s3.JavaScript.buckets.listBucketsV3
-    Ruby:
-      versions:
-        - sdk_version: 3
-          github: ruby/example_code/s3
-          excerpts:
-            - description:
-              snippet_tags:
-                - ruby.example_code.s3.ListBuckets
-  services:
-    s3: {ListBuckets}
-s3_PutObjectAcl:
-  title: Set the ACL of an &S3; object using an &AWS; SDK
-  title_abbrev: Set the ACL of an object
-  synopsis: set the access control list (ACL) of an S3 object.
-  category:
-  languages:
-    Python:
-      versions:
-        - sdk_version: 3
-          github: python/example_code/s3/s3_basics
-          sdkguide:
-          excerpts:
-            - description:
-              snippet_tags:
-                - python.example_code.s3.helper.ObjectWrapper
-                - python.example_code.s3.PutObjectAcl
-  services:
-    s3: {PutObjectAcl}
-<<<<<<< HEAD
-s3_UploadPart:
-  title: Upload a single part of a multipart upload action
-  title_abbrev: Upload a single part.
-  synopsis: upload part of a multipart upload.
-  category:
-  languages:
-    Rust:
-      versions:
-        - sdk_version: 1
-          github: rust_dev_preview/s3
-          excerpts:
-            - description:
-              snippet_tags:
-                - rust.example_code.s3.upload_part
-                - rust.example_code.s3.upload_part.CompletedMultipartUpload
-s3_Scenario_UsingLargeFiles:
-  title: Upload or download large files to and from &S3; using an &AWS; SDK
-  title_abbrev: Upload or download large files
-  synopsis: upload or download large files to and from &S3;.
-=======
-s3_Scenario_TransferManager:
-  title: Use a transfer manager to upload and download files to and from &S3; using an &AWS; SDK
-  title_abbrev: Use a transfer manager to upload and download files
-  synopsis: use a transfer manager to upload and download files to and from S3.
->>>>>>> cbaf35ac
-  category: Scenarios
-  guide_topic:
-    title: Uploading an object using multipart upload
-    url: AmazonS3/latest/userguide/mpu-upload-object.html
-  languages:
-    .NET:
-      versions:
-        - sdk_version: 3
-          github: dotnetv3/S3/
-          sdkguide:
-          excerpts:
-            - description:
-                Call functions that transfer files to and from an S3 bucket
-                using the &S3; TransferUtility.
-              snippet_tags:
-                - S3.dotnetv3.TransferUtilityBasics.GlobalUsings
-                - S3.dotnetv3.TransferUtilityBasics.Main
-            - description: Upload a single file.
-              snippet_tags:
-                - S3.dotnetv3.TransferUtilityBasics.UploadSingleFileAsync
-            - description: Upload an entire local directory.
-              snippet_tags:
-                - S3.dotnetv3.TransferUtilityBasics.UploadFullDirectoryAsync
-            - description: Download a single file.
-              snippet_tags:
-                - S3.dotnetv3.TransferUtilityBasics.DownloadSingleFileAsync
-            - description: Download contents of an S3 bucket.
-              snippet_tags:
-                - S3.dotnetv3.TransferUtilityBasics.DownloadS3DirectoryAsync
-    Python:
-      versions:
-        - sdk_version: 3
-          github: python/example_code/s3/file_transfer
-          sdkguide:
-          excerpts:
-            - description:
-                Create functions that transfer files using several of the
-                available transfer manager settings. Use a callback class to write
-                callback progress during file transfer.
-              snippet_tags:
-                - S3.Python.s3_file_transfer.complete
-            - description: Demonstrate the transfer manager functions and report
-                results.
-              snippet_tags:
-                - python.example_code.s3.Scenario_FileTransfer_Demo
-    Rust:
-      versions:
-        - sdk_version: 1
-          github: rust_dev_preview/s3
-          excerpts:
-            - description:
-              snippet_tags:
-                - rust.example_code.s3.large_files.scenario
-  services:
-    s3: {}
-s3_Scenario_BatchObjectVersioning:
-  title: Manage versioned &S3; objects in batches with a &LAM; function using an &AWS; SDK
-  title_abbrev: Manage versioned objects in batches with a &LAM; function
-  synopsis: manage versioned S3 objects in batches with a &LAM; function.
-  category: Scenarios
-  languages:
-    Python:
-      versions:
-        - sdk_version: 3
-          block_content: scenario_S3BatchObjectVersioning_Python_block.xml
-  services:
-    s3: {}
-s3_Scenario_PresignedUrl:
-  title: Create a presigned URL for &S3; using an &AWS; SDK
-  title_abbrev: Create a presigned URL
-  synopsis: create a presigned URL for S3 and upload an object.
-  category: Scenarios
-  languages:
-    Java:
-      versions:
-        - sdk_version: 2
-          github: javav2/example_code/s3
-          sdkguide:
-          excerpts:
-            - description:
-              snippet_tags:
-                - presigned.java2.generatepresignedurl.main
-    Python:
-      versions:
-        - sdk_version: 3
-          github: python/example_code/s3/s3_basics
-          sdkguide:
-          excerpts:
-            - description:
-                Generate a presigned URL that can perform an S3 action
-                for a limited time. Use the Requests package to make a request with
-                the URL.
-              snippet_tags:
-                - python.example_code.s3.Scenario_GeneratePresignedUrl
-            - description: Generate a presigned POST request to upload a file.
-              snippet_tags:
-                - python.example_code.s3.helper.BucketWrapper
-                - python.example_code.s3.Scenario_GeneratePresignedPost
-    Go:
-      versions:
-        - sdk_version: 2
-          github: gov2/s3
-          excerpts:
-            - description:
-              snippet_tags: ['s3.go-v2.generate_presigned_url']
-    JavaScript:
-      versions:
-        - sdk_version: 3
-          github: javascriptv3/example_code/s3
-          sdkguide: sdk-for-javascript/v3/developer-guide/s3-example-creating-buckets.html#s3-create-presigendurl
-          excerpts:
-            - description: Create the client.
-              snippet_tags:
-                - s3.JavaScript.buckets.createclientv3
-            - description: Create a presigned URL to upload an object to a bucket.
-              snippet_tags:
-                - s3.JavaScript.buckets.presignedurlv3
-            - description: Create a presigned URL to download an object from a bucket.
-              snippet_tags:
-                - s3.JavaScript.buckets.getpresignedurlv3
-    Ruby:
-      versions:
-        - sdk_version: 3
-          github: ruby/example_code/s3
-          excerpts:
-            - description:
-              snippet_tags:
-                - s3.ruby.upload_object_presigned_url.rb
-  services:
-    s3: {}
-s3_Scenario_ObjectVersioningUsage:
-  title: Work with &S3; versioned objects using an &AWS; SDK
-  title_abbrev: Work with versioned objects
-  synopsis_list:
-    - Create a versioned S3 bucket.
-    - Get all versions of an object.
-    - Roll an object back to a previous version.
-    - Delete and restore a versioned object.
-    - Permanently delete all versions of an object.
-  category: Scenarios
-  languages:
-    Python:
-      versions:
-        - sdk_version: 3
-          github: python/example_code/s3/s3_versioning
-          sdkguide:
-          excerpts:
-            - description: Create functions that wrap S3 actions.
-              snippet_tags:
-                - s3.python.versioning.create_versioned_bucket
-                - s3.python.versioning.rollback_object
-                - s3.python.versioning.revive_object
-                - s3.python.versioning.permanently_delete_object
-            - description:
-                Upload the stanza of a poem to a versioned object and
-                perform a series of actions on it.
-              snippet_tags:
-                - python.example_code.s3.Scenario_ObjectVersions
-  services:
-    s3: {CreateBucket, PutBucketLifecycleConfiguration, ListObjectVersions, DeleteObject}
-s3_GetBucketLocation:
-  title: Get the Region where the &S3; bucket resides using an &AWS; SDK
-  title_abbrev: Get the Region location for a bucket
-  synopsis: get the Region location for an S3 bucket.
-  category:
-  languages:
-    Rust:
-      versions:
-        - sdk_version: 1
-          github: rust_dev_preview/s3
-          excerpts:
-            - description:
-              snippet_tags:
-                - s3.rust.list-buckets
-  services:
-    s3: {GetBucketLocation}
-s3_Scenario_GettingStarted:
-  title: Getting started with &S3; buckets and objects using an &AWS; SDK
-  title_abbrev: Getting started with buckets and objects
-  synopsis_list:
-    - Create a bucket.
-    - Upload a file to the bucket.
-    - Download an object from a bucket.
-    - Copy an object to a subfolder in a bucket.
-    - List the objects in a bucket.
-    - Delete the objects in a bucket.
-    - Delete a bucket.
-  category: Scenarios
-  languages:
-    .NET:
-      versions:
-        - sdk_version: 3
-          github: dotnetv3/S3
-          sdkguide:
-          excerpts:
-            - description:
-              snippet_tags:
-                - S3.dotnetv3.S3_BasicsScenario
-    Java:
-      versions:
-        - sdk_version: 2
-          github: javav2/example_code/s3
-          sdkguide:
-          excerpts:
-            - description: 
-              snippet_tags:
-                - s3.java2.s3_scenario.main
-    JavaScript:
-      versions:
-        - sdk_version: 3
-          github: javascriptv3/example_code/s3/scenarios/s3_basics/src
-          sdkguide:
-          excerpts:
-            - description:
-              snippet_tags:
-                - s3_basics.JavaScript.s3_basics
-    Kotlin:
-      versions:
-        - sdk_version: 1
-          github: kotlin/services/s3
-          sdkguide:
-          excerpts:
-            - description: 
-              snippet_tags:
-                - s3.kotlin.s3_operations.main
-    PHP:
-      versions:
-        - sdk_version: 3
-          github: php/example_code/s3/s3_basics
-          sdkguide:
-          excerpts:
-            - description:
-              snippet_tags:
-                - php.example_code.s3.Scenario_GettingStarted
-    Python:
-      versions:
-        - sdk_version: 3
-          github: python/example_code/s3/s3_basics
-          sdkguide:
-          excerpts:
-            - description:
-              snippet_tags:
-                - python.example_code.s3.Scenario_GettingStarted
-    Ruby:
-      versions:
-        - sdk_version: 3
-          github: ruby/example_code/s3
-          excerpts:
-            - description:
-              snippet_tags:
-                - ruby.example_code.s3.Scenario_GettingStarted
-    Go:
-      versions:
-        - sdk_version: 2
-          github: gov2/s3/common
-          excerpts:
-            - description:
-              snippet_tags:
-                - s3.go-v2.s3_basics
-    Rust:
-      versions:
-        - sdk_version: 1
-          github: rust_dev_preview/s3
-          excerpts:
-            - description: Code for the binary crate which runs the scenario.
-              snippet_tags:
-                - rust.example_code.s3.scenario_getting_started.bin
-            - description: A library crate with common actions called by the binary.
-              snippet_tags:
-                - rust.example_code.s3.scenario_getting_started.lib
-    C++:
-      versions:
-        - sdk_version: 1
-          github: cpp/example_code/s3
-          sdkguide:
-          excerpts:
-            - description:
-              snippet_tags:
-                - cpp.example_code.s3.Scenario_GettingStarted
-    Swift:
-      versions:
-        - sdk_version: 1
-          github: swift/example_code/s3/basics
-          excerpts:
-            - description: A Swift class that handles calls to the SDK for Swift.
-              snippet_tags:
-                - s3.swift.basics.handler
-            - description: A Swift command-line program to manage the SDK calls.
-              snippet_tags:
-                - s3.swift.basics.example
-
-  services:
-    s3: {CreateBucket, PutObject, GetObject, CopyObject, ListObjects, DeleteObjects, DeleteBucket}
+# zexi 0.4.0
+s3_CreateBucket:
+  title: Create an &S3; bucket using an &AWS; SDK
+  title_abbrev: Create a bucket
+  synopsis: create an S3 bucket.
+  category:
+  languages:
+    .NET:
+      versions:
+        - sdk_version: 3
+          github: dotnetv3/S3
+          sdkguide:
+          excerpts:
+            - description:
+              snippet_tags:
+                - S3.dotnetv3.S3_Basics-CreateBucket
+    C++:
+      versions:
+        - sdk_version: 1
+          github: cpp/example_code/s3
+          sdkguide:
+          excerpts:
+            - description:
+              snippet_tags:
+                - s3.cpp.create_bucket.code
+    Kotlin:
+      versions:
+        - sdk_version: 1
+          github: kotlin/services/s3
+          sdkguide:
+          excerpts:
+            - description: 
+              snippet_tags:
+                - s3.kotlin.create_bucket.main
+    Java:
+      versions:
+        - sdk_version: 2
+          github: javav2/example_code/s3
+          sdkguide:
+          excerpts:
+            - description:
+              snippet_tags:
+                - s3.java2.create_bucket_waiters.main
+    JavaScript:
+      versions:
+        - sdk_version: 3
+          github: javascriptv3/example_code/s3
+          sdkguide: sdk-for-javascript/v3/developer-guide/s3-example-creating-buckets.html#s3-example-creating-buckets-new-bucket-2
+          excerpts:
+            - description: Create the client.
+              snippet_tags:
+                - s3.JavaScript.buckets.createclientv3
+            - description: Create the bucket.
+              snippet_tags:
+                - s3.JavaScript.buckets.createBucketV3
+    PHP:
+      versions:
+        - sdk_version: 3
+          github: php/example_code/s3/s3_basics
+          excerpts:
+            - description: Create a bucket.
+              snippet_tags:
+                - php.example_code.s3.basics.createClient
+                - php.example_code.s3.basics.createBucket
+    Python:
+      versions:
+        - sdk_version: 3
+          github: python/example_code/s3/s3_basics
+          excerpts:
+            - description: Create a bucket with default settings.
+              snippet_tags:
+                - python.example_code.s3.helper.BucketWrapper
+                - python.example_code.s3.CreateBucket
+            - description: Create a versioned bucket with a lifecycle configuration.
+              snippet_tags:
+                - s3.python.versioning.create_versioned_bucket
+    Ruby:
+      versions:
+        - sdk_version: 3
+          github: ruby/example_code/s3
+          excerpts:
+            - description:
+              snippet_tags:
+                - s3.ruby.create_bucket_snippet.rb
+    Rust:
+      versions:
+        - sdk_version: 1
+          github: rust_dev_preview/s3
+          excerpts:
+            - description:
+              snippet_tags:
+                - rust.example_code.s3.basics.create_bucket
+    Swift:
+      versions:
+        - sdk_version: 1
+          github: swift/example_code/s3/basics
+          excerpts:
+            - description:
+              snippet_tags:
+                - s3.swift.basics.handler.createbucket
+    Go:
+      versions:
+        - sdk_version: 2
+          github: gov2/s3
+          excerpts:
+            - description:
+              snippet_tags: ['s3.go-v2.CreateBucket']
+  services:
+    s3: {CreateBucket}
+s3_CopyObject:
+  title: Copy an object from one &S3; bucket to another using an &AWS; SDK
+  title_abbrev: Copy an object from one bucket to another
+  synopsis: copy an S3 object from one bucket to another.
+  category:
+  languages:
+    .NET:
+      versions:
+        - sdk_version: 3
+          github: dotnetv3/S3
+          excerpts:
+            - description:
+              snippet_tags:
+                - S3.dotnetv3.S3_Basics-CopyObject
+    C++:
+      versions:
+        - sdk_version: 1
+          github: cpp/example_code/s3
+          sdkguide:
+          excerpts:
+            - description:
+              snippet_tags:
+                - s3.cpp.copy_objects.code
+    Kotlin:
+      versions:
+        - sdk_version: 1
+          github: kotlin/services/s3
+          sdkguide:
+          excerpts:
+            - description: 
+              snippet_tags:
+                - s3.kotlin.copy_object.main
+    Java:
+      versions:
+        - sdk_version: 2
+          github: javav2/example_code/s3
+          sdkguide:
+          excerpts:
+            - description:
+              snippet_tags:
+                - s3.java2.copy_object.main
+    JavaScript:
+      versions:
+        - sdk_version: 3
+          github: javascriptv3/example_code/s3
+          excerpts:
+            - description: Create the client.
+              snippet_tags:
+                - s3.JavaScript.buckets.createclientv3
+            - description: Copy the object.
+              snippet_tags:
+                - s3.JavaScript.buckets.copyObjectV3
+    PHP:
+      versions:
+        - sdk_version: 3
+          github: php/example_code/s3/s3_basics
+          excerpts:
+            - description: Simple copy of an object.
+              snippet_tags:
+                - php.example_code.s3.basics.createClient
+                - php.example_code.s3.basics.copyObject
+    Python:
+      versions:
+        - sdk_version: 3
+          github: python/example_code/s3/s3_basics
+          excerpts:
+            - description:
+              snippet_tags:
+                - python.example_code.s3.helper.ObjectWrapper
+                - python.example_code.s3.CopyObject
+    Go:
+      versions:
+        - sdk_version: 2
+          github: gov2/s3
+          excerpts:
+            - description:
+              snippet_tags: ['s3.go-v2.CopyObject']
+    Ruby:
+      versions:
+        - sdk_version: 3
+          github: ruby/example_code/s3
+          excerpts:
+            - description: Copy an object.
+              snippet_tags:
+                - s3.ruby.copy_object_between_buckets.rb
+            - description: Copy an object and add server-side encryption to the destination object.
+              snippet_tags:
+                - s3.ruby.copy_object_encrypt_copy.rb
+    Rust:
+      versions:
+        - sdk_version: 1
+          github: rust_dev_preview/s3
+          excerpts:
+            - description:
+              snippet_tags:
+                - rust.example_code.s3.basics.copy_object
+    Swift:
+      versions:
+        - sdk_version: 1
+          github: swift/example_code/s3/basics
+          excerpts:
+            - description:
+              snippet_tags:
+                - s3.swift.basics.handler.copyfile
+  services:
+    s3: {CopyObject}
+s3_DeleteBucketPolicy:
+  title: Delete a policy from an &S3; bucket using an &AWS; SDK
+  title_abbrev: Delete a policy from a bucket
+  synopsis: delete a policy from an S3 bucket.
+  category:
+  languages:
+    C++:
+      versions:
+        - sdk_version: 1
+          github: cpp/example_code/s3
+          sdkguide:
+          excerpts:
+            - description:
+              snippet_tags:
+                - s3.cpp.delete_bucket_policy.code
+    Kotlin:
+      versions:
+        - sdk_version: 1
+          github: kotlin/services/s3
+          sdkguide:
+          excerpts:
+            - description: 
+              snippet_tags:
+                - s3.kotlin.delete_bucket_policy.main
+    Java:
+      versions:
+        - sdk_version: 2
+          github: javav2/example_code/s3
+          sdkguide:
+          excerpts:
+            - description:
+              snippet_tags:
+                - s3.java2.delete_bucket_policy.main
+    Python:
+      versions:
+        - sdk_version: 3
+          github: python/example_code/s3/s3_basics
+          excerpts:
+            - description:
+              snippet_tags:
+                - python.example_code.s3.helper.BucketWrapper
+                - python.example_code.s3.DeleteBucketPolicy
+    JavaScript:
+      versions:
+        - sdk_version: 3
+          github: javascriptv3/example_code/s3
+          sdkguide: sdk-for-javascript/v3/developer-guide/s3-example-bucket-policies.html#s3-example-bucket-policies-delete-policy
+          excerpts:
+            - description: Create the client.
+              snippet_tags:
+                - s3.JavaScript.buckets.createclientv3
+            - description: Delete the bucket policy.
+              snippet_tags:
+                - s3.JavaScript.policy.deleteBucketPolicyV3
+    Ruby:
+      versions:
+        - sdk_version: 3
+          github: ruby/example_code/s3
+          excerpts:
+            - description:
+              snippet_tags:
+                - ruby.example_code.s3.helper.BucketPolicyWrapper
+                - ruby.example_code.s3.DeleteBucketPolicy
+                - ruby.example_code.s3.helper.end.BucketPolicyWrapper
+  services:
+    s3: {DeleteBucketPolicy}
+s3_DeleteObject:
+  title: Delete an &S3; object using an &AWS; SDK
+  title_abbrev: Delete an object
+  synopsis: delete an S3 object.
+  category:
+  languages:
+    C++:
+      versions:
+        - sdk_version: 1
+          github: cpp/example_code/s3
+          sdkguide:
+          excerpts:
+            - description:
+              snippet_tags:
+                - s3.cpp.delete_object.code
+    Python:
+      versions:
+        - sdk_version: 3
+          github: python/example_code/s3/s3_basics
+          sdkguide:
+          excerpts:
+            - description: Delete an object.
+              snippet_tags:
+                - python.example_code.s3.helper.ObjectWrapper
+                - python.example_code.s3.DeleteObject
+            - description: Roll an object back to a previous version by deleting
+                later versions of the object.
+              snippet_tags:
+                - s3.python.versioning.rollback_object
+            - description: Revive a deleted object by removing the object's active delete marker.
+              snippet_tags:
+                - s3.python.versioning.revive_object
+            - description:
+                Create a &LAM; handler that removes a delete marker from
+                an S3 object. This handler can be used to efficiently clean up
+                extraneous delete markers in a versioned bucket.
+              snippet_tags:
+                - s3.python.lambda.remove_delete_marker
+    Rust:
+      versions:
+        - sdk_version: 1
+          github: rust_dev_preview/s3
+          excerpts:
+            - description:
+              snippet_tags:
+                - s3.rust.delete-object
+    Go:
+      versions:
+        - sdk_version: 2
+          github: gov2/s3
+          excerpts:
+            - description:
+              snippet_tags: ['s3.go-v2.DeleteObject']
+    JavaScript:
+      versions:
+        - sdk_version: 3
+          github: javascriptv3/example_code/s3
+          excerpts:
+            - description: Create the client.
+              snippet_tags:
+                - s3.JavaScript.buckets.createclientv3
+            - description: Delete an object.
+              snippet_tags:
+                - s3.JavaScript.buckets.deleteobjectV3
+    Swift:
+      versions:
+        - sdk_version: 1
+          github: swift/example_code/s3/basics
+          excerpts:
+            - description:
+              snippet_tags:
+                - s3.swift.basics.handler.deletefile
+  services:
+    s3: {DeleteObject}
+s3_DeleteObjects:
+  title: Delete multiple objects from an &S3; bucket using an &AWS; SDK
+  title_abbrev: Delete multiple objects
+  synopsis: delete multiple objects from an S3 bucket.
+  category:
+  languages:
+    .NET:
+      versions:
+        - sdk_version: 3
+          github: dotnetv3/S3
+          sdkguide:
+          excerpts:
+            - description: Delete all objects in an S3 bucket.
+              snippet_tags:
+                - S3.dotnetv3.S3_Basics-DeleteBucketContents
+    Kotlin:
+      versions:
+        - sdk_version: 1
+          github: kotlin/services/s3
+          sdkguide:
+          excerpts:
+            - description: 
+              snippet_tags:
+                - s3.kotlin.delete_objects.main
+    Java:
+      versions:
+        - sdk_version: 2
+          github: javav2/example_code/s3
+          sdkguide:
+          excerpts:
+            - description:
+              snippet_tags:
+                - s3.java2.delete_many_objects.main
+    PHP:
+      versions:
+        - sdk_version: 3
+          github: php/example_code/s3/s3_basics
+          excerpts:
+            - description: Delete a set of objects from a list of keys.
+              snippet_tags:
+                - php.example_code.s3.basics.createClient
+                - php.example_code.s3.basics.deleteObjects
+    Python:
+      versions:
+        - sdk_version: 3
+          github: python/example_code/s3/s3_basics
+          excerpts:
+            - description: Delete a set of objects by using a list of object keys.
+              snippet_tags:
+                - python.example_code.s3.helper.ObjectWrapper
+                - python.example_code.s3.DeleteObjects_Keys
+            - description: Delete all objects in a bucket.
+              snippet_tags:
+                - python.example_code.s3.helper.ObjectWrapper
+                - python.example_code.s3.DeleteObjects_All
+            - description: Permanently delete a versioned object by deleting all of its versions.
+              snippet_tags:
+                - s3.python.versioning.permanently_delete_object
+    JavaScript:
+      versions:
+        - sdk_version: 3
+          github: javascriptv3/example_code/s3
+          excerpts:
+            - description: Create the client.
+              snippet_tags:
+                - s3.JavaScript.buckets.createclientv3
+            - description: Delete multiple objects.
+              snippet_tags:
+                - s3.JavaScript.buckets.deletemultipleobjectsV3
+            - description: Delete all objects in a bucket.
+              snippet_tags:
+                - s3.JavaScript.buckets.deleteoallbjectsV3
+    Ruby:
+      versions:
+        - sdk_version: 3
+          github: ruby/example_code/s3
+          excerpts:
+            - description:
+              snippet_tags:
+                - ruby.example_code.s3.DeleteObjects
+    Rust:
+      versions:
+        - sdk_version: 1
+          github: rust_dev_preview/S3
+          excerpts:
+            - description:
+              snippet_tags:
+                - rust.example_code.s3.basics.delete_objects
+    Swift:
+      versions:
+        - sdk_version: 1
+          github: swift/example_code/s3/DeleteObjects
+          excerpts:
+            - description:
+              snippet_tags:
+                - s3.swift.deleteobjects.handler.deleteobjects
+  services:
+    s3: {DeleteObjects}
+s3_DeleteBucketWebsite:
+  title: Delete the website configuration from an &S3; bucket using an &AWS; SDK
+  title_abbrev: Delete the website configuration from a bucket
+  synopsis: delete the website configuration from an S3 bucket.
+  category:
+  languages:
+    C++:
+      versions:
+        - sdk_version: 1
+          github: cpp/example_code/s3
+          sdkguide:
+          excerpts:
+            - description:
+              snippet_tags:
+                - s3.cpp.delete_website_config.code
+    Java:
+      versions:
+        - sdk_version: 2
+          github: javav2/example_code/s3
+          sdkguide:
+          excerpts:
+            - description:
+              snippet_tags:
+                - s3.java2.delete_website_configuration.main
+    JavaScript:
+      versions:
+        - sdk_version: 3
+          github: javascriptv3/example_code/s3
+          sdkguide: sdk-for-javascript/v3/developer-guide/s3-example-static-web-host.html#s3-example-static-web-host-delete-website
+          excerpts:
+            - description: Create the client.
+              snippet_tags:
+                - s3.JavaScript.buckets.createclientv3
+            - description: Delete the website configuration from the bucket.
+              snippet_tags:
+                - s3.JavaScript.website.deleteBucketWebsiteV3
+  services:
+    s3: {DeleteBucketWebsite}
+s3_GetObjectAcl:
+  title: Get the ACL of an &S3; object using an &AWS; SDK
+  title_abbrev: Get the ACL of an object
+  synopsis: get the access control list (ACL) of an S3 object.
+  category:
+  languages:
+    C++:
+      versions:
+        - sdk_version: 1
+          github: cpp/example_code/s3
+          sdkguide:
+          excerpts:
+            - description:
+              snippet_tags:
+                - s3.cpp.get_acl_bucket.code
+    Kotlin:
+      versions:
+        - sdk_version: 1
+          github: kotlin/services/s3
+          sdkguide:
+          excerpts:
+            - description: 
+              snippet_tags:
+                - s3.kotlin.get_acl.main
+    Python:
+      versions:
+        - sdk_version: 3
+          github: python/example_code/s3/s3_basics
+          excerpts:
+            - description:
+              snippet_tags:
+                - python.example_code.s3.helper.ObjectWrapper
+                - python.example_code.s3.GetObjectAcl
+    Go:
+      versions:
+        - sdk_version: 2
+          github: gov2/s3
+          excerpts:
+            - description:
+              snippet_tags: ['s3.go-v2.GetObjectAcl']
+  services:
+    s3: {GetObjectAcl}
+s3_GetBucketPolicy:
+  title: Get the policy for an &S3; bucket using an &AWS; SDK
+  title_abbrev: Get the policy for a bucket
+  synopsis: get the policy for an S3 bucket.
+  category:
+  languages:
+    C++:
+      versions:
+        - sdk_version: 1
+          github: cpp/example_code/s3
+          sdkguide:
+          excerpts:
+            - description:
+              snippet_tags:
+                - s3.cpp.get_bucket_policy.code
+    Kotlin:
+      versions:
+        - sdk_version: 1
+          github: kotlin/services/s3
+          sdkguide:
+          excerpts:
+            - description: 
+              snippet_tags:
+                - s3.kotlin.get_bucket_policy.main
+    Java:
+      versions:
+        - sdk_version: 2
+          github: javav2/example_code/s3
+          sdkguide:
+          excerpts:
+            - description:
+              snippet_tags:
+                - s3.java2.get_bucket_policy.main
+    Python:
+      versions:
+        - sdk_version: 3
+          github: python/example_code/s3/s3_basics
+          excerpts:
+            - description:
+              snippet_tags:
+                - python.example_code.s3.helper.BucketWrapper
+                - python.example_code.s3.GetBucketPolicy
+    JavaScript:
+      versions:
+        - sdk_version: 3
+          github: javascriptv3/example_code/s3
+          sdkguide: sdk-for-javascript/v3/developer-guide/s3-example-bucket-policies.html#s3-example-bucket-policies-get-policy
+          excerpts:
+            - description: Create the client.
+              snippet_tags:
+                - s3.JavaScript.buckets.createclientv3
+            - description: Get the bucket policy.
+              snippet_tags:
+                - s3.JavaScript.policy.getBucketPolicyV3
+    Ruby:
+      versions:
+        - sdk_version: 3
+          github: ruby/example_code/s3
+          excerpts:
+            - description:
+              snippet_tags:
+                - ruby.example_code.s3.helper.BucketPolicyWrapper
+                - ruby.example_code.s3.GetBucketPolicy
+                - ruby.example_code.s3.helper.end.BucketPolicyWrapper
+  services:
+    s3: {GetBucketPolicy}
+s3_HeadObject:
+  title: Determine the existence and content type of an object in an &S3; bucket using an &AWS; SDK
+  title_abbrev: Determine the existence and content type of an object
+  synopsis: determine the existence and content type of an object in an S3 bucket.
+  category:
+  languages:
+    Java:
+      versions:
+        - sdk_version: 2
+          github: javav2/example_code/s3
+          sdkguide:
+          excerpts:
+            - description:
+              snippet_tags:
+                - s3.java2.getobjectcontenttype.main
+    Ruby:
+      versions:
+        - sdk_version: 3
+          github: ruby/example_code/s3
+          excerpts:
+            - description:
+              snippet_tags:
+                - ruby.example_code.s3.exists
+  services:
+    s3: {HeadObject}
+s3_GetObject:
+  title: Get an object from an &S3; bucket using an &AWS; SDK
+  title_abbrev: Get an object from a bucket
+  synopsis: read data from an object in an S3 bucket.
+  category:
+  languages:
+    .NET:
+      versions:
+        - sdk_version: 3
+          github: dotnetv3/S3
+          sdkguide:
+          excerpts:
+            - description:
+              snippet_tags:
+                - S3.dotnetv3.S3_Basics-DownloadObject
+    C++:
+      versions:
+        - sdk_version: 1
+          github: cpp/example_code/s3
+          sdkguide:
+          excerpts:
+            - description:
+              snippet_tags:
+                - s3.cpp.get_object.code
+    Kotlin:
+      versions:
+        - sdk_version: 1
+          github: kotlin/services/s3
+          sdkguide:
+          excerpts:
+            - description: 
+              snippet_tags:
+                - s3.kotlin.getobjectdata.main
+    Java:
+      versions:
+        - sdk_version: 2
+          github: javav2/example_code/s3
+          sdkguide:
+          excerpts:
+            - description: Read data as a byte array.
+              snippet_tags:
+                - s3.java2.getobjectdata.main
+            - description: Read tags that belong to an object.
+              snippet_tags:
+                - s3.java2.getobjecttags.main
+            - description: Get a URL for an object.
+              snippet_tags:
+                - s3.java2.getobjecturl.main
+            - description: Get an object by using the S3Presigner client object.
+              snippet_tags:
+                - presigned.java2.getobjectpresigned.main
+    PHP:
+      versions:
+        - sdk_version: 3
+          github: php/example_code/s3/s3_basics
+          excerpts:
+            - description: Get an object.
+              snippet_tags:
+                - php.example_code.s3.basics.createClient
+                - php.example_code.s3.basics.getObject
+    Python:
+      versions:
+        - sdk_version: 3
+          github: python/example_code/s3/s3_basics
+          excerpts:
+            - description:
+              snippet_tags:
+                - python.example_code.s3.helper.ObjectWrapper
+                - python.example_code.s3.GetObject
+    JavaScript:
+      versions:
+        - sdk_version: 3
+          github: javascriptv3/example_code/s3
+          sdkguide: sdk-for-javascript/v3/developer-guide/s3-example-creating-buckets.html#s3-example-creating-buckets-get-object
+          excerpts:
+            - description: Create the client.
+              snippet_tags:
+                - s3.JavaScript.buckets.createclientv3
+            - description: Download the object.
+              snippet_tags:
+                - s3.JavaScript.buckets.getobjectV3
+    Ruby:
+      versions:
+        - sdk_version: 3
+          github: ruby/example_code/s3
+          excerpts:
+            - description: Get an object.
+              snippet_tags:
+                - ruby.example_code.s3.GetObject
+            - description: Get an object and report its server-side encryption state.
+              snippet_tags:
+                - s3.ruby.determine_object_encryption_state.rb
+    Rust:
+      versions:
+        - sdk_version: 1
+          github: rust_dev_preview/s3
+          excerpts:
+            - description:
+              snippet_tags:
+                - rust.example_code.s3.basics.get_object
+    Swift:
+      versions:
+        - sdk_version: 1
+          github: swift/example_code/s3/basics
+          excerpts:
+            - description: Download an object from a bucket to a local file.
+              snippet_tags:
+                - s3.swift.basics.handler.downloadfile
+            - description: Read an object into a Swift Data object.
+              snippet_tags:
+                - s3.swift.basics.handler.readfile
+  services:
+    s3: {GetObject}
+s3_GetBucketLifecycleConfiguration:
+  title: Get the lifecycle configuration of an &S3; bucket using an &AWS; SDK
+  title_abbrev: Get the lifecycle configuration of a bucket
+  synopsis: get the lifecycle configuration of an S3 bucket.
+  category:
+  languages:
+    Python:
+      versions:
+        - sdk_version: 3
+          github: python/example_code/s3/s3_basics
+          sdkguide:
+          excerpts:
+            - description:
+              snippet_tags:
+                - python.example_code.s3.helper.BucketWrapper
+                - python.example_code.s3.GetBucketLifecycleConfiguration
+  services:
+    s3: {GetBucketLifecycleConfiguration}
+s3_PutBucketLifecycleConfiguration:
+  title: Add a lifecycle configuration to an &S3; bucket using an &AWS; SDK
+  title_abbrev: Add a lifecycle configuration to a bucket
+  synopsis: add a lifecycle configuration to an S3 bucket.
+  category:
+  languages:
+    Java:
+      versions:
+        - sdk_version: 2
+          github: javav2/example_code/s3
+          sdkguide:
+          excerpts:
+            - description:
+              snippet_tags:
+                - s3.java2.manage_lifecycle.main
+    Python:
+      versions:
+        - sdk_version: 3
+          github: python/example_code/s3/s3_basics
+          excerpts:
+            - description:
+              snippet_tags:
+                - python.example_code.s3.helper.BucketWrapper
+                - python.example_code.s3.PutBucketLifecycleConfiguration
+  services:
+    s3: {PutBucketLifecycleConfiguration}
+s3_DeleteBucketLifecycle:
+  title: Delete the lifecycle configuration of an &S3; bucket using an &AWS; SDK
+  title_abbrev: Delete the lifecycle configuration of a bucket
+  synopsis: delete the lifecycle configuration of an S3 bucket.
+  category:
+  languages:
+    Python:
+      versions:
+        - sdk_version: 3
+          github: python/example_code/s3/s3_basics
+          sdkguide:
+          excerpts:
+            - description:
+              snippet_tags:
+                - python.example_code.s3.helper.BucketWrapper
+                - python.example_code.s3.DeleteBucketLifecycleConfiguration
+  services:
+    s3: {DeleteBucketLifecycle}
+s3_CompleteMultipartUpload:
+  title: Complete the multipart upload action
+  title_abbrev: Complete multipart upload
+  synopsis: complete the multipart upload action.
+  category:
+  languages:
+    Rust:
+      versions:
+        - sdk_version: 1
+          github: rust_dev_preview/s3
+          excerpts:
+            - description:
+              snippet_tags:
+                - rust.example_code.s3.complete_multipart_upload
+s3_CreateMultipartUpload:
+  title: Create a multipart upload structure
+  title_abbrev: Create multipart upload
+  synopsis: create the structure to build a multipart upload action.
+  category:
+  languages:
+    Rust:
+      versions:
+        - sdk_version: 1
+          github: rust_dev_preview/s3
+          excerpts:
+            - description:
+              snippet_tags:
+                - rust.example_code.s3.create_multipart_upload
+s3_ListMultipartUploads:
+  title: List in-progress multipart uploads to an &S3; bucket using an &AWS; SDK
+  title_abbrev: List in-progress multipart uploads
+  synopsis: list in-progress multipart uploads to an S3 bucket.
+  category:
+  languages:
+    Java:
+      versions:
+        - sdk_version: 2
+          github: javav2/example_code/s3
+          sdkguide:
+          excerpts:
+            - description:
+              snippet_tags:
+                - s3.java2.list_multi_uploads.main
+  services:
+    s3: {ListMultipartUploads}
+s3_ListObjects:
+  title: List objects in an &S3; bucket using an &AWS; SDK
+  title_abbrev: List objects in a bucket
+  synopsis: list objects in an S3 bucket.
+  category:
+  languages:
+    .NET:
+      versions:
+        - sdk_version: 3
+          github: dotnetv3/S3
+          sdkguide:
+          excerpts:
+            - description:
+              snippet_tags:
+                - S3.dotnetv3.S3_Basics-ListBucketContents
+    C++:
+      versions:
+        - sdk_version: 1
+          github: cpp/example_code/s3
+          sdkguide:
+          excerpts:
+            - description:
+              snippet_tags:
+                - s3.cpp.list_objects.code
+    Kotlin:
+      versions:
+        - sdk_version: 1
+          github: kotlin/services/s3
+          sdkguide:
+          excerpts:
+            - description: 
+              snippet_tags:
+                - s3.kotlin.list_objects.main
+    Java:
+      versions:
+        - sdk_version: 2
+          github: javav2/example_code/s3
+          sdkguide:
+          excerpts:
+            - description:
+              snippet_tags:
+                - s3.java2.list_objects.main
+    PHP:
+      versions:
+        - sdk_version: 3
+          github: php/example_code/s3/s3_basics
+          excerpts:
+            - description: List objects in a bucket.
+              snippet_tags:
+                - php.example_code.s3.basics.createClient
+                - php.example_code.s3.basics.listObjects
+    Python:
+      versions:
+        - sdk_version: 3
+          github: python/example_code/s3/s3_basics
+          excerpts:
+            - description:
+              snippet_tags:
+                - python.example_code.s3.helper.ObjectWrapper
+                - python.example_code.s3.ListObjects
+    Rust:
+      versions:
+        - sdk_version: 1
+          github: rust_dev_preview/s3
+          excerpts:
+            - description:
+              snippet_tags:
+                - rust.example_code.s3.basics.list_objects
+    Go:
+      versions:
+        - sdk_version: 2
+          github: gov2/s3
+          excerpts:
+            - description:
+              snippet_tags: ['s3.go-v2.ListObjects']
+    JavaScript:
+      versions:
+        - sdk_version: 3
+          github: javascriptv3/example_code/s3
+          excerpts:
+            - description: Create the client.
+              snippet_tags:
+                - s3.JavaScript.buckets.createclientv3
+            - description: List the objects.
+              snippet_tags:
+                - s3.JavaScript.buckets.listObjectsV3
+            - description: List 1000 or more objects.
+              snippet_tags:
+                - s3.JavaScript.buckets.listManyObjectsV3
+    Ruby:
+      versions:
+        - sdk_version: 3
+          github: ruby/example_code/s3
+          excerpts:
+            - description:
+              snippet_tags:
+                - ruby.example_code.s3.ListObjects
+    Swift:
+      versions:
+        - sdk_version: 1
+          github: swift/example_code/s3/basics
+          excerpts:
+            - description:
+              snippet_tags:
+                - s3.swift.basics.handler.listbucketfiles
+  services:
+    s3: {ListObjects}
+s3_ListObjectVersions:
+  title: List the version of objects in an &S3; bucket using an &AWS; SDK
+  title_abbrev: List object versions in a bucket
+  synopsis: list object versions in an S3 bucket.
+  category:
+  languages:
+    Rust:
+      versions:
+        - sdk_version: 1
+          github: rust_dev_preview/s3
+          excerpts:
+            - description:
+              snippet_tags:
+                - s3.rust.list-object-versions
+  services:
+    s3: {ListObjectVersions}
+s3_PutObject:
+  title: Upload an object to an &S3; bucket using an &AWS; SDK
+  title_abbrev: Upload an object to a bucket
+  synopsis: upload an object to an S3 bucket.
+  category:
+  languages:
+    .NET:
+      versions:
+        - sdk_version: 3
+          github: dotnetv3/S3
+          sdkguide:
+          excerpts:
+            - description:
+              snippet_tags:
+                - S3.dotnetv3.S3_Basics-UploadFile
+    C++:
+      versions:
+        - sdk_version: 1
+          github: cpp/example_code/s3
+          sdkguide:
+          excerpts:
+            - description:
+              snippet_tags:
+                - s3.cpp.put_object.code
+    Kotlin:
+      versions:
+        - sdk_version: 1
+          github: kotlin/services/s3
+          sdkguide:
+          excerpts:
+            - description: 
+              snippet_tags:
+                - s3.kotlin.s3_object_upload.main
+    Java:
+      versions:
+        - sdk_version: 2
+          github: javav2/example_code/s3
+          sdkguide:
+          excerpts:
+            - description: Upload an object to a bucket.
+              snippet_tags:
+                - s3.java2.s3_object_upload.main
+            - description: Upload an object to a bucket and set tags.
+              snippet_tags:
+                - s3.java2.s3_object_manage_tags.main
+            - description: Upload an object to a bucket and set metadata.
+              snippet_tags:
+                - s3.java2.s3_object_upload.metadata.main
+            - description: Upload an object to a bucket and set an object retention value.
+              snippet_tags:
+                - s3.java2.retention_object.main
+    PHP:
+      versions:
+        - sdk_version: 3
+          github: php/example_code/s3/s3_basics
+          excerpts:
+            - description: Upload an object to a bucket.
+              snippet_tags:
+                - php.example_code.s3.basics.createClient
+                - php.example_code.s3.basics.putObject
+    Python:
+      versions:
+        - sdk_version: 3
+          github: python/example_code/s3/s3_basics
+          excerpts:
+            - description:
+              snippet_tags:
+                - python.example_code.s3.helper.ObjectWrapper
+                - python.example_code.s3.PutObject
+    Rust:
+      versions:
+        - sdk_version: 1
+          github: rust_dev_preview/s3
+          excerpts:
+            - description:
+              snippet_tags:
+                - rust.example_code.s3.basics.put_object
+    Go:
+      versions:
+        - sdk_version: 2
+          github: gov2/s3
+          excerpts:
+            - description:
+              snippet_tags: ['s3.go-v2.PutObject']
+    JavaScript:
+      versions:
+        - sdk_version: 3
+          github: javascriptv3/example_code/s3
+          sdkguide: sdk-for-javascript/v3/developer-guide/s3-example-creating-buckets.html#s3-example-creating-buckets-new-bucket-2
+          excerpts:
+            - description: Create the client.
+              snippet_tags:
+                - s3.JavaScript.buckets.createclientv3
+            - description: Create and upload the object.
+              snippet_tags:
+                - s3.JavaScript.buckets.upload_putcommandV3
+            - description: Upload the object.
+              snippet_tags:
+                - s3.JavaScript.buckets.uploadV3
+    Ruby:
+      versions:
+        - sdk_version: 3
+          github: ruby/example_code/s3
+          excerpts:
+            - description: Upload a file using a managed uploader (Object.upload_file).
+              snippet_tags:
+                - s3.ruby.upload_files_using_managed_file_uploader.rb
+            - description: Upload a file using Object.put.
+              snippet_tags:
+                - s3.ruby.upload_files_using_put_object_method.rb
+            - description: Upload a file using Object.put and add server-side encryption.
+              snippet_tags:
+                - s3.ruby.s3_encrypt_file_upload.rb
+    Swift:
+      versions:
+        - sdk_version: 1
+          github: swift/example_code/s3/basics
+          excerpts:
+            - description: Upload a file from local storage to a bucket.
+              snippet_tags:
+                - s3.swift.basics.handler.uploadfile
+            - description: Upload the contents of a Swift Data object to a bucket.
+              snippet_tags:
+                - s3.swift.basics.handler.createfile
+  services:
+    s3: {PutObject}
+s3_RestoreObject:
+  title: Restore an archived copy of an object back into an &S3; bucket using an &AWS; SDK
+  title_abbrev: Restore an archived copy of an object
+  synopsis: restore an archived copy of an object back into an S3 bucket.
+  category:
+  languages:
+    Java:
+      versions:
+        - sdk_version: 2
+          github: javav2/example_code/s3
+          sdkguide:
+          excerpts:
+            - description:
+              snippet_tags:
+                - s3.java2.restore_object.main
+  services:
+    s3: {RestoreObject}
+s3_DeleteBucket:
+  title: Delete an empty &S3; bucket using an &AWS; SDK
+  title_abbrev: Delete an empty bucket
+  synopsis: delete an empty S3 bucket.
+  category:
+  languages:
+    .NET:
+      versions:
+        - sdk_version: 3
+          github: dotnetv3/S3
+          sdkguide:
+          excerpts:
+            - description:
+              snippet_tags:
+                - S3.dotnetv3.S3_Basics-DeleteBucket
+    C++:
+      versions:
+        - sdk_version: 1
+          github: cpp/example_code/s3
+          sdkguide:
+          excerpts:
+            - description:
+              snippet_tags:
+                - s3.cpp.delete_bucket.code
+    Java:
+      versions:
+        - sdk_version: 2
+          github: javav2/example_code/s3
+          sdkguide:
+          excerpts:
+            - description:
+              snippet_tags:
+                - s3.java2.s3_bucket_ops.delete_bucket
+    PHP:
+      versions:
+        - sdk_version: 3
+          github: php/example_code/s3/s3_basics
+          excerpts:
+            - description: Delete an empty bucket.
+              snippet_tags:
+                - php.example_code.s3.basics.createClient
+                - php.example_code.s3.basics.deleteBucket
+    Python:
+      versions:
+        - sdk_version: 3
+          github: python/example_code/s3/s3_basics
+          excerpts:
+            - description:
+              snippet_tags:
+                - python.example_code.s3.helper.BucketWrapper
+                - python.example_code.s3.DeleteBucket
+    Go:
+      versions:
+        - sdk_version: 2
+          github: gov2/s3
+          excerpts:
+            - description:
+              snippet_tags: ['s3.go-v2.DeleteBucket']
+    JavaScript:
+      versions:
+        - sdk_version: 3
+          github: javascriptv3/example_code/s3
+          sdkguide: sdk-for-javascript/v3/developer-guide/s3-example-creating-buckets.html#s3-example-deleting-buckets
+          excerpts:
+            - description: Create the client.
+              snippet_tags:
+                - s3.JavaScript.buckets.createclientv3
+            - description: Delete the bucket.
+              snippet_tags:
+                - s3.JavaScript.buckets.deleteBucketV3
+    Ruby:
+      versions:
+        - sdk_version: 3
+          github: ruby/example_code/s3
+          excerpts:
+            - description:
+              snippet_tags:
+                - ruby.example_code.s3.DeleteBucket
+    Rust:
+      versions:
+        - sdk_version: 1
+          github: rust_dev_preview/s3
+          excerpts:
+            - description:
+              snippet_tags:
+                - rust.example_code.s3.basics.delete_bucket
+    Swift:
+      versions:
+        - sdk_version: 1
+          github: swift/example_code/s3/basics
+          excerpts:
+            - description:
+              snippet_tags:
+                - s3.swift.basics.handler.deletebucket
+  services:
+    s3: {DeleteBucket}
+s3_GetBucketCors:
+  title: Get CORS rules for an &S3; bucket using an &AWS; SDK
+  title_abbrev: Get CORS rules for a bucket
+  synopsis: get cross-origin resource sharing (CORS) rules for an S3 bucket.
+  category:
+  languages:
+    Python:
+      versions:
+        - sdk_version: 3
+          github: python/example_code/s3/s3_basics
+          sdkguide:
+          excerpts:
+            - description:
+              snippet_tags:
+                - python.example_code.s3.helper.BucketWrapper
+                - python.example_code.s3.GetBucketCors
+    JavaScript:
+      versions:
+        - sdk_version: 3
+          github: javascriptv3/example_code/s3
+          sdkguide: sdk-for-javascript/v3/developer-guide/s3-example-configuring-buckets.html#s3-example-configuring-buckets-get-cors
+          excerpts:
+            - description: Create the client.
+              snippet_tags:
+                - s3.JavaScript.buckets.createclientv3
+            - description: Get the CORS policy for the bucket.
+              snippet_tags:
+                - s3.JavaScript.cors.getBucketCorsV3
+    Ruby:
+      versions:
+        - sdk_version: 3
+          github: ruby/example_code/s3
+          excerpts:
+            - description:
+              snippet_tags:
+                - ruby.example_code.s3.helper.BucketCorsWrapper
+                - ruby.example_code.s3.GetBucketCors
+                - ruby.example_code.s3.helper.end.BucketCorsWrapper
+  services:
+    s3: {GetBucketCors}
+s3_PutBucketCors:
+  title: Add CORS rules to an &S3; bucket using an &AWS; SDK
+  title_abbrev: Add CORS rules to a bucket
+  synopsis: add cross-origin resource sharing (CORS) rules to an S3 bucket.
+  category:
+  languages:
+    Java:
+      versions:
+        - sdk_version: 2
+          github: javav2/example_code/s3
+          sdkguide:
+          excerpts:
+            - description:
+              snippet_tags:
+                - s3.java2.cors.main
+    Python:
+      versions:
+        - sdk_version: 3
+          github: python/example_code/s3/s3_basics
+          excerpts:
+            - description:
+              snippet_tags:
+                - python.example_code.s3.helper.BucketWrapper
+                - python.example_code.s3.PutBucketCors
+    JavaScript:
+      versions:
+        - sdk_version: 3
+          github: javascriptv3/example_code/s3
+          sdkguide: sdk-for-javascript/v3/developer-guide/s3-example-configuring-buckets.html#s3-example-configuring-buckets-put-cors
+          excerpts:
+            - description: Create the client.
+              snippet_tags:
+                - s3.JavaScript.buckets.createclientv3
+            - description: Add a CORS rule.
+              snippet_tags:
+                - s3.JavaScript.v3.cors.putBucketCors
+    Ruby:
+      versions:
+        - sdk_version: 3
+          github: ruby/example_code/s3
+          excerpts:
+            - description:
+              snippet_tags:
+                - ruby.example_code.s3.helper.BucketCorsWrapper
+                - ruby.example_code.s3.PutBucketCors
+                - ruby.example_code.s3.helper.end.BucketCorsWrapper
+  services:
+    s3: {PutBucketCors}
+s3_DeleteBucketCors:
+  title: Delete CORS rules from an &S3; bucket using an &AWS; SDK
+  title_abbrev: Delete CORS rules from a bucket
+  synopsis: delete CORS rules from an S3 bucket.
+  category:
+  languages:
+    Python:
+      versions:
+        - sdk_version: 3
+          github: python/example_code/s3/s3_basics
+          sdkguide:
+          excerpts:
+            - description:
+              snippet_tags:
+                - python.example_code.s3.helper.BucketWrapper
+                - python.example_code.s3.DeleteBucketCors
+    Ruby:
+      versions:
+        - sdk_version: 3
+          github: ruby/example_code/s3
+          excerpts:
+            - description:
+              snippet_tags:
+                - ruby.example_code.s3.helper.BucketCorsWrapper
+                - ruby.example_code.s3.DeleteBucketCors
+                - ruby.example_code.s3.helper.end.BucketCorsWrapper
+  services:
+    s3: {DeleteBucketCors}
+s3_GetBucketAcl:
+  title: Get the ACL of an &S3; bucket using an &AWS; SDK
+  title_abbrev: Get the ACL of a bucket
+  synopsis: get the access control list (ACL) of an S3 bucket.
+  category:
+  languages:
+    Java:
+      versions:
+        - sdk_version: 2
+          github: javav2/example_code/s3
+          sdkguide:
+          excerpts:
+            - description:
+              snippet_tags:
+                - s3.java2.get_acl.main
+    Python:
+      versions:
+        - sdk_version: 3
+          github: python/example_code/s3/s3_basics
+          sdkguide:
+          excerpts:
+            - description:
+              snippet_tags:
+                - python.example_code.s3.helper.BucketWrapper
+                - python.example_code.s3.GetBucketAcl
+    Go:
+      versions:
+        - sdk_version: 2
+          github: gov2/s3
+          excerpts:
+            - description:
+              snippet_tags: ['s3.go-v2.GetBucketAcl']
+    JavaScript:
+      versions:
+        - sdk_version: 3
+          github: javascriptv3/example_code/s3
+          sdkguide: sdk-for-javascript/v3/developer-guide/s3-example-access-permissions.html#s3-example-access-permissions-get-acl
+          excerpts:
+            - description: Create the client.
+              snippet_tags:
+                - s3.JavaScript.buckets.createclientv3
+            - description: Get the ACL permissions.
+              snippet_tags:
+                - s3.JavaScript.perms.getBucketAclV3
+  services:
+    s3: {GetBucketAcl}
+s3_PutBucketAcl:
+  title: Set a new ACL for an &S3; bucket using an &AWS; SDK
+  title_abbrev: Set a new ACL for a bucket
+  synopsis: set a new access control list (ACL) for an S3 bucket.
+  category:
+  languages:
+    Kotlin:
+      versions:
+        - sdk_version: 1
+          github: kotlin/services/s3
+          sdkguide:
+          excerpts:
+            - description: 
+              snippet_tags:
+                - s3.kotlin.set_acl.main
+    Java:
+      versions:
+        - sdk_version: 2
+          github: javav2/example_code/s3
+          sdkguide:
+          excerpts:
+            - description:
+              snippet_tags:
+                - s3.java2.set_acl.main
+    Python:
+      versions:
+        - sdk_version: 3
+          github: python/example_code/s3/s3_basics
+          excerpts:
+            - description:
+              snippet_tags:
+                - python.example_code.s3.helper.BucketWrapper
+                - python.example_code.s3.PutBucketAcl
+    JavaScript:
+      versions:
+        - sdk_version: 3
+          github: javascriptv3/example_code/s3
+          sdkguide: sdk-for-javascript/v3/developer-guide/s3-example-access-permissions.html#s3-example-access-permissions-put-acl
+          excerpts:
+            - description: Create the client.
+              snippet_tags:
+                - s3.JavaScript.buckets.createclientv3
+            - description: Put the bucket ACL.
+              snippet_tags:
+                - s3.JavaScript.perms.putBucketAclV3
+  services:
+    s3: {PutBucketAcl}
+s3_PutBucketPolicy:
+  title: Add a policy to an &S3; bucket using an &AWS; SDK
+  title_abbrev: Add a policy to a bucket
+  synopsis: add a policy to an S3 bucket.
+  category:
+  languages:
+    C++:
+      versions:
+        - sdk_version: 1
+          github: cpp/example_code/s3
+          sdkguide:
+          excerpts:
+            - description:
+              snippet_tags:
+                - s3.cpp.put_bucket_policy02.code
+    Java:
+      versions:
+        - sdk_version: 2
+          github: javav2/example_code/s3
+          sdkguide:
+          excerpts:
+            - description:
+              snippet_tags:
+                - s3.java2.set_bucket_policy.main
+    Python:
+      versions:
+        - sdk_version: 3
+          github: python/example_code/s3/s3_basics
+          excerpts:
+            - description:
+              snippet_tags:
+                - python.example_code.s3.helper.BucketWrapper
+                - python.example_code.s3.PutBucketPolicy
+    JavaScript:
+      versions:
+        - sdk_version: 3
+          github: javascriptv3/example_code/s3
+          sdkguide: sdk-for-javascript/v3/developer-guide/s3-example-bucket-policies.html#s3-example-bucket-policies-set-policy
+          excerpts:
+            - description: Create the client.
+              snippet_tags:
+                - s3.JavaScript.buckets.createclientv3
+            - description: Add the policy.
+              snippet_tags:
+                - s3.JavaScript.policy.putBucketPolicyV3
+    Ruby:
+      versions:
+        - sdk_version: 3
+          github: ruby/example_code/s3
+          excerpts:
+            - description:
+              snippet_tags:
+                - ruby.example_code.s3.helper.BucketPolicyWrapper
+                - ruby.example_code.s3.PutBucketPolicy
+                - ruby.example_code.s3.helper.end.BucketPolicyWrapper
+  services:
+    s3: {PutBucketPolicy}
+s3_PutBucketWebsite:
+  title: Set the website configuration for an &S3; bucket using an &AWS; SDK
+  title_abbrev: Set the website configuration for a bucket
+  synopsis: set the website configuration for an S3 bucket.
+  category:
+  languages:
+    C++:
+      versions:
+        - sdk_version: 1
+          github: cpp/example_code/s3
+          sdkguide:
+          excerpts:
+            - description:
+              snippet_tags:
+                - s3.cpp.put_website_config.code
+    Java:
+      versions:
+        - sdk_version: 2
+          github: javav2/example_code/s3
+          sdkguide:
+          excerpts:
+            - description:
+              snippet_tags:
+                - s3.java2.set_website_configuration.main
+    JavaScript:
+      versions:
+        - sdk_version: 3
+          github: javascriptv3/example_code/s3
+          sdkguide: sdk-for-javascript/v3/developer-guide/s3-example-static-web-host.html#s3-example-static-web-host-set-website
+          excerpts:
+            - description: Create the client.
+              snippet_tags:
+                - s3.JavaScript.buckets.createclientv3
+            - description: Set the website configuration.
+              snippet_tags:
+                - s3.JavaScript.website.putBucketWebsiteV3
+    Ruby:
+      versions:
+        - sdk_version: 3
+          github: ruby/example_code/s3
+          excerpts:
+            - description:
+              snippet_tags:
+                - ruby.example_code.s3.PutBucketWebsite
+  services:
+    s3: {PutBucketWebsite}
+s3_GetBucketWebsite:
+  title: Get the website configuration for an &S3; bucket using an &AWS; SDK
+  title_abbrev: Get the website configuration for a bucket
+  synopsis: get the website configuration for an S3 bucket.
+  category:
+  languages:
+    C++:
+      versions:
+        - sdk_version: 1
+          github: cpp/example_code/s3
+          sdkguide:
+          excerpts:
+            - description:
+              snippet_tags:
+                - s3.cpp.get_website_config.code
+    JavaScript:
+      versions:
+        - sdk_version: 3
+          github: javascriptv3/example_code/s3
+          sdkguide:
+          excerpts:
+            - description: Create the client.
+              snippet_tags:
+                - s3.JavaScript.buckets.createclientv3
+            - description: Get the website configuration.
+              snippet_tags:
+                - s3.JavaScript.website.getBucketWebsiteV3
+  services:
+    s3: {GetBucketWebsite}
+s3_HeadBucket:
+  title: Determine the existence of an &S3; bucket using an &AWS; SDK
+  title_abbrev: Determine the existence of a bucket
+  synopsis: determine the existence of an S3 bucket.
+  category:
+  languages:
+    Python:
+      versions:
+        - sdk_version: 3
+          github: python/example_code/s3/s3_basics
+          sdkguide:
+          excerpts:
+            - description:
+              snippet_tags:
+                - python.example_code.s3.helper.BucketWrapper
+                - python.example_code.s3.HeadBucket
+  services:
+    s3: {HeadBucket}
+s3_ListBuckets:
+  title: List &S3; buckets using an &AWS; SDK
+  title_abbrev: List buckets
+  synopsis: list S3 buckets.
+  category:
+  languages:
+    C++:
+      versions:
+        - sdk_version: 1
+          github: cpp/example_code/s3
+          sdkguide:
+          excerpts:
+            - description:
+              snippet_tags:
+                - s3.cpp.list_buckets.code
+    Python:
+      versions:
+        - sdk_version: 3
+          github: python/example_code/s3/s3_basics
+          sdkguide:
+          excerpts:
+            - description:
+              snippet_tags:
+                - python.example_code.s3.helper.BucketWrapper
+                - python.example_code.s3.ListBuckets
+    Rust:
+      versions:
+        - sdk_version: 1
+          github: rust_dev_preview/s3
+          excerpts:
+            - description:
+              snippet_tags:
+                - s3.rust.list-buckets
+    Go:
+      versions:
+        - sdk_version: 2
+          github: gov2/s3
+          excerpts:
+            - description:
+              snippet_tags: ['s3.go-v2.ListBuckets']
+    JavaScript:
+      versions:
+        - sdk_version: 3
+          github: javascriptv3/example_code/s3
+          sdkguide: sdk-for-javascript/v3/developer-guide/s3-example-creating-buckets.html#s3-example-creating-buckets-list-buckets
+          excerpts:
+            - description: Create the client.
+              snippet_tags:
+                - s3.JavaScript.buckets.createclientv3
+            - description: List the buckets.
+              snippet_tags:
+                - s3.JavaScript.buckets.listBucketsV3
+    Ruby:
+      versions:
+        - sdk_version: 3
+          github: ruby/example_code/s3
+          excerpts:
+            - description:
+              snippet_tags:
+                - ruby.example_code.s3.ListBuckets
+  services:
+    s3: {ListBuckets}
+s3_PutObjectAcl:
+  title: Set the ACL of an &S3; object using an &AWS; SDK
+  title_abbrev: Set the ACL of an object
+  synopsis: set the access control list (ACL) of an S3 object.
+  category:
+  languages:
+    Python:
+      versions:
+        - sdk_version: 3
+          github: python/example_code/s3/s3_basics
+          sdkguide:
+          excerpts:
+            - description:
+              snippet_tags:
+                - python.example_code.s3.helper.ObjectWrapper
+                - python.example_code.s3.PutObjectAcl
+  services:
+    s3: {PutObjectAcl}
+s3_UploadPart:
+  title: Upload a single part of a multipart upload action
+  title_abbrev: Upload a single part.
+  synopsis: upload part of a multipart upload.
+  category:
+  languages:
+    Rust:
+      versions:
+        - sdk_version: 1
+          github: rust_dev_preview/s3
+          excerpts:
+            - description:
+              snippet_tags:
+                - rust.example_code.s3.upload_part
+                - rust.example_code.s3.upload_part.CompletedMultipartUpload
+s3_Scenario_UsingLargeFiles:
+  title: Upload or download large files to and from &S3; using an &AWS; SDK
+  title_abbrev: Upload or download large files
+  synopsis: upload or download large files to and from &S3;.
+  category: Scenarios
+  guide_topic:
+    title: Uploading an object using multipart upload
+    url: AmazonS3/latest/userguide/mpu-upload-object.html
+  languages:
+    .NET:
+      versions:
+        - sdk_version: 3
+          github: dotnetv3/S3/
+          sdkguide:
+          excerpts:
+            - description:
+                Call functions that transfer files to and from an S3 bucket
+                using the &S3; TransferUtility.
+              snippet_tags:
+                - S3.dotnetv3.TransferUtilityBasics.GlobalUsings
+                - S3.dotnetv3.TransferUtilityBasics.Main
+            - description: Upload a single file.
+              snippet_tags:
+                - S3.dotnetv3.TransferUtilityBasics.UploadSingleFileAsync
+            - description: Upload an entire local directory.
+              snippet_tags:
+                - S3.dotnetv3.TransferUtilityBasics.UploadFullDirectoryAsync
+            - description: Download a single file.
+              snippet_tags:
+                - S3.dotnetv3.TransferUtilityBasics.DownloadSingleFileAsync
+            - description: Download contents of an S3 bucket.
+              snippet_tags:
+                - S3.dotnetv3.TransferUtilityBasics.DownloadS3DirectoryAsync
+    Python:
+      versions:
+        - sdk_version: 3
+          github: python/example_code/s3/file_transfer
+          sdkguide:
+          excerpts:
+            - description:
+                Create functions that transfer files using several of the
+                available transfer manager settings. Use a callback class to write
+                callback progress during file transfer.
+              snippet_tags:
+                - S3.Python.s3_file_transfer.complete
+            - description: Demonstrate the transfer manager functions and report
+                results.
+              snippet_tags:
+                - python.example_code.s3.Scenario_FileTransfer_Demo
+    Rust:
+      versions:
+        - sdk_version: 1
+          github: rust_dev_preview/s3
+          excerpts:
+            - description:
+              snippet_tags:
+                - rust.example_code.s3.large_files.scenario
+  services:
+    s3: {}
+s3_Scenario_BatchObjectVersioning:
+  title: Manage versioned &S3; objects in batches with a &LAM; function using an &AWS; SDK
+  title_abbrev: Manage versioned objects in batches with a &LAM; function
+  synopsis: manage versioned S3 objects in batches with a &LAM; function.
+  category: Scenarios
+  languages:
+    Python:
+      versions:
+        - sdk_version: 3
+          block_content: scenario_S3BatchObjectVersioning_Python_block.xml
+  services:
+    s3: {}
+s3_Scenario_PresignedUrl:
+  title: Create a presigned URL for &S3; using an &AWS; SDK
+  title_abbrev: Create a presigned URL
+  synopsis: create a presigned URL for S3 and upload an object.
+  category: Scenarios
+  languages:
+    Java:
+      versions:
+        - sdk_version: 2
+          github: javav2/example_code/s3
+          sdkguide:
+          excerpts:
+            - description:
+              snippet_tags:
+                - presigned.java2.generatepresignedurl.main
+    Python:
+      versions:
+        - sdk_version: 3
+          github: python/example_code/s3/s3_basics
+          sdkguide:
+          excerpts:
+            - description:
+                Generate a presigned URL that can perform an S3 action
+                for a limited time. Use the Requests package to make a request with
+                the URL.
+              snippet_tags:
+                - python.example_code.s3.Scenario_GeneratePresignedUrl
+            - description: Generate a presigned POST request to upload a file.
+              snippet_tags:
+                - python.example_code.s3.helper.BucketWrapper
+                - python.example_code.s3.Scenario_GeneratePresignedPost
+    Go:
+      versions:
+        - sdk_version: 2
+          github: gov2/s3
+          excerpts:
+            - description:
+              snippet_tags: ['s3.go-v2.generate_presigned_url']
+    JavaScript:
+      versions:
+        - sdk_version: 3
+          github: javascriptv3/example_code/s3
+          sdkguide: sdk-for-javascript/v3/developer-guide/s3-example-creating-buckets.html#s3-create-presigendurl
+          excerpts:
+            - description: Create the client.
+              snippet_tags:
+                - s3.JavaScript.buckets.createclientv3
+            - description: Create a presigned URL to upload an object to a bucket.
+              snippet_tags:
+                - s3.JavaScript.buckets.presignedurlv3
+            - description: Create a presigned URL to download an object from a bucket.
+              snippet_tags:
+                - s3.JavaScript.buckets.getpresignedurlv3
+    Ruby:
+      versions:
+        - sdk_version: 3
+          github: ruby/example_code/s3
+          excerpts:
+            - description:
+              snippet_tags:
+                - s3.ruby.upload_object_presigned_url.rb
+  services:
+    s3: {}
+s3_Scenario_ObjectVersioningUsage:
+  title: Work with &S3; versioned objects using an &AWS; SDK
+  title_abbrev: Work with versioned objects
+  synopsis_list:
+    - Create a versioned S3 bucket.
+    - Get all versions of an object.
+    - Roll an object back to a previous version.
+    - Delete and restore a versioned object.
+    - Permanently delete all versions of an object.
+  category: Scenarios
+  languages:
+    Python:
+      versions:
+        - sdk_version: 3
+          github: python/example_code/s3/s3_versioning
+          sdkguide:
+          excerpts:
+            - description: Create functions that wrap S3 actions.
+              snippet_tags:
+                - s3.python.versioning.create_versioned_bucket
+                - s3.python.versioning.rollback_object
+                - s3.python.versioning.revive_object
+                - s3.python.versioning.permanently_delete_object
+            - description:
+                Upload the stanza of a poem to a versioned object and
+                perform a series of actions on it.
+              snippet_tags:
+                - python.example_code.s3.Scenario_ObjectVersions
+  services:
+    s3: {CreateBucket, PutBucketLifecycleConfiguration, ListObjectVersions, DeleteObject}
+s3_GetBucketLocation:
+  title: Get the Region where the &S3; bucket resides using an &AWS; SDK
+  title_abbrev: Get the Region location for a bucket
+  synopsis: get the Region location for an S3 bucket.
+  category:
+  languages:
+    Rust:
+      versions:
+        - sdk_version: 1
+          github: rust_dev_preview/s3
+          excerpts:
+            - description:
+              snippet_tags:
+                - s3.rust.list-buckets
+  services:
+    s3: {GetBucketLocation}
+s3_Scenario_GettingStarted:
+  title: Getting started with &S3; buckets and objects using an &AWS; SDK
+  title_abbrev: Getting started with buckets and objects
+  synopsis_list:
+    - Create a bucket.
+    - Upload a file to the bucket.
+    - Download an object from a bucket.
+    - Copy an object to a subfolder in a bucket.
+    - List the objects in a bucket.
+    - Delete the objects in a bucket.
+    - Delete a bucket.
+  category: Scenarios
+  languages:
+    .NET:
+      versions:
+        - sdk_version: 3
+          github: dotnetv3/S3
+          sdkguide:
+          excerpts:
+            - description:
+              snippet_tags:
+                - S3.dotnetv3.S3_BasicsScenario
+    Java:
+      versions:
+        - sdk_version: 2
+          github: javav2/example_code/s3
+          sdkguide:
+          excerpts:
+            - description: 
+              snippet_tags:
+                - s3.java2.s3_scenario.main
+    JavaScript:
+      versions:
+        - sdk_version: 3
+          github: javascriptv3/example_code/s3/scenarios/s3_basics/src
+          sdkguide:
+          excerpts:
+            - description:
+              snippet_tags:
+                - s3_basics.JavaScript.s3_basics
+    Kotlin:
+      versions:
+        - sdk_version: 1
+          github: kotlin/services/s3
+          sdkguide:
+          excerpts:
+            - description: 
+              snippet_tags:
+                - s3.kotlin.s3_operations.main
+    PHP:
+      versions:
+        - sdk_version: 3
+          github: php/example_code/s3/s3_basics
+          sdkguide:
+          excerpts:
+            - description:
+              snippet_tags:
+                - php.example_code.s3.Scenario_GettingStarted
+    Python:
+      versions:
+        - sdk_version: 3
+          github: python/example_code/s3/s3_basics
+          sdkguide:
+          excerpts:
+            - description:
+              snippet_tags:
+                - python.example_code.s3.Scenario_GettingStarted
+    Ruby:
+      versions:
+        - sdk_version: 3
+          github: ruby/example_code/s3
+          excerpts:
+            - description:
+              snippet_tags:
+                - ruby.example_code.s3.Scenario_GettingStarted
+    Go:
+      versions:
+        - sdk_version: 2
+          github: gov2/s3/common
+          excerpts:
+            - description:
+              snippet_tags:
+                - s3.go-v2.s3_basics
+    Rust:
+      versions:
+        - sdk_version: 1
+          github: rust_dev_preview/s3
+          excerpts:
+            - description: Code for the binary crate which runs the scenario.
+              snippet_tags:
+                - rust.example_code.s3.scenario_getting_started.bin
+            - description: A library crate with common actions called by the binary.
+              snippet_tags:
+                - rust.example_code.s3.scenario_getting_started.lib
+    C++:
+      versions:
+        - sdk_version: 1
+          github: cpp/example_code/s3
+          sdkguide:
+          excerpts:
+            - description:
+              snippet_tags:
+                - cpp.example_code.s3.Scenario_GettingStarted
+    Swift:
+      versions:
+        - sdk_version: 1
+          github: swift/example_code/s3/basics
+          excerpts:
+            - description: A Swift class that handles calls to the SDK for Swift.
+              snippet_tags:
+                - s3.swift.basics.handler
+            - description: A Swift command-line program to manage the SDK calls.
+              snippet_tags:
+                - s3.swift.basics.example
+
+  services:
+    s3: {CreateBucket, PutObject, GetObject, CopyObject, ListObjects, DeleteObjects, DeleteBucket}