[package]
name = "s3_code_examples"
version = "0.1.0"
authors = [
  "Russell Cohen <rcoh@amazon.com>",
  "Doug Schwartz <dougsch@amazon.com>",
]
edition = "2018"

[lib]
name = "s3_service"
path = "src/s3-service-lib.rs"

[[bin]]
name = "s3_getting_started"
path = "src/bin/s3-getting-started.rs"

# See more keys and their definitions at https://doc.rust-lang.org/cargo/reference/manifest.html
[dev-dependencies]
assert_cmd = "2.0"
predicates = "2.1"

[dependencies]
aws-config = { git = "https://github.com/awslabs/aws-sdk-rust", branch = "main" }
# snippet-start:[s3.rust.s3-object-lambda-cargo.toml]
aws-endpoint = { git = "https://github.com/awslabs/aws-sdk-rust", branch = "main" }
# snippet-end:[s3.rust.s3-object-lambda-cargo.toml]
aws-sdk-s3 = { git = "https://github.com/awslabs/aws-sdk-rust", branch = "main" }
tokio = { version = "1.20.1", features = ["full"] }
structopt = { version = "0.3", default-features = false }
<<<<<<< HEAD
tracing-subscriber = { version = "0.3.5", features = ["env-filter"] }
uuid = { version = "0.8", features = ["serde", "v4"] }
aws-smithy-http = { git = "https://github.com/awslabs/aws-sdk-rust", branch = "next", features = ["rt-tokio"] }
tokio-stream = "0.1.8"
md-5 = "0.10.1"
#rust-crypto = "0.2.36"
bytes = "0.4.12"
http-body = "0.4.5"
#image = "0.24.3"
rand = "0.5.0"
futures-util = { version = "0.3.21", features = ["alloc"] }
=======
tracing-subscriber = { version = "0.3.15", features = ["env-filter"] }
uuid = { version = "0.8", features = ["serde", "v4"] }
>>>>>>> cbaf35ac
<|MERGE_RESOLUTION|>--- conflicted
+++ resolved
@@ -28,19 +28,12 @@
 aws-sdk-s3 = { git = "https://github.com/awslabs/aws-sdk-rust", branch = "main" }
 tokio = { version = "1.20.1", features = ["full"] }
 structopt = { version = "0.3", default-features = false }
-<<<<<<< HEAD
 tracing-subscriber = { version = "0.3.5", features = ["env-filter"] }
 uuid = { version = "0.8", features = ["serde", "v4"] }
 aws-smithy-http = { git = "https://github.com/awslabs/aws-sdk-rust", branch = "next", features = ["rt-tokio"] }
 tokio-stream = "0.1.8"
 md-5 = "0.10.1"
-#rust-crypto = "0.2.36"
 bytes = "0.4.12"
 http-body = "0.4.5"
-#image = "0.24.3"
 rand = "0.5.0"
-futures-util = { version = "0.3.21", features = ["alloc"] }
-=======
-tracing-subscriber = { version = "0.3.15", features = ["env-filter"] }
-uuid = { version = "0.8", features = ["serde", "v4"] }
->>>>>>> cbaf35ac
+futures-util = { version = "0.3.21", features = ["alloc"] }